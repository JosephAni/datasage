print("--- Flask app started ---") # Add this line
from flask import Flask, render_template, request, redirect, url_for, jsonify, session, send_file, flash
import pandas as pd
import numpy as np
import os
import json
import io
import uuid
import datetime
import tempfile
from werkzeug.utils import secure_filename
import matplotlib
matplotlib.use('Agg')  # Use non-interactive backend
from flask_sqlalchemy import SQLAlchemy
from flask_session import Session
from statsmodels.tsa.seasonal import seasonal_decompose
from sklearn.linear_model import LinearRegression
from flask_wtf.csrf import CSRFProtect, generate_csrf
from dotenv import load_dotenv

# Import scikit-learn modules
from sklearn.model_selection import train_test_split
from sklearn.linear_model import LinearRegression, LogisticRegression
from sklearn.metrics import (
    r2_score, mean_squared_error, mean_absolute_error,
    accuracy_score, precision_score, recall_score, f1_score
)
from sklearn.preprocessing import LabelEncoder
from sklearn.preprocessing import StandardScaler
from sklearn.preprocessing import OneHotEncoder
from sklearn.compose import ColumnTransformer
from sklearn.tree import DecisionTreeClassifier
from sklearn.tree import DecisionTreeRegressor
from sklearn.ensemble import RandomForestClassifier
from sklearn.ensemble import RandomForestRegressor
from sklearn.svm import SVC
from sklearn.svm import SVR
from sklearn.cluster import KMeans
from sklearn.cluster import AgglomerativeClustering
from sklearn.cluster import DBSCAN
from sklearn.neighbors import KNeighborsClassifier
import math
from data_manager import DataManager
from functools import wraps
from scipy.stats import norm
from pandas.api.types import CategoricalDtype

# Load environment variables
load_dotenv()

# Create Flask app
app = Flask(__name__)

# Basic configuration
app.config['SECRET_KEY'] = os.getenv('SECRET_KEY', 'your-secret-key-here')
app.config['SQLALCHEMY_DATABASE_URI'] = os.getenv('DATABASE_URL', 'sqlite:///inventory.db')
app.config['SQLALCHEMY_TRACK_MODIFICATIONS'] = False
app.config['UPLOAD_FOLDER'] = os.path.join(os.path.dirname(os.path.abspath(__file__)), 'uploads')

# Configure server-side sessions
app.config.update(
    SESSION_TYPE='filesystem',
    SESSION_FILE_DIR=os.path.join(tempfile.gettempdir(), 'flask_session'),
    SESSION_PERMANENT=True,
    PERMANENT_SESSION_LIFETIME=datetime.timedelta(days=7),
    SESSION_USE_SIGNER=False,  # Set to False to avoid bytes/string type issues
    SESSION_COOKIE_SECURE=False,  # Set to False for local development
    SESSION_COOKIE_HTTPONLY=True,
    SESSION_COOKIE_SAMESITE='Lax',
    SESSION_COOKIE_NAME='inventory_session'  # Set session cookie name here
)

# Initialize Session before other extensions
Session(app)

# Configure CSRF protection
app.config['WTF_CSRF_ENABLED'] = True
app.config['WTF_CSRF_TIME_LIMIT'] = None  # No time limit for CSRF tokens
app.config['WTF_CSRF_SSL_STRICT'] = False  # Allow CSRF tokens over HTTP during development
app.config['WTF_CSRF_CHECK_DEFAULT'] = False  # Disable automatic checking to handle it explicitly where needed

# Initialize extensions
db = SQLAlchemy(app)
csrf = CSRFProtect(app)

# Create required directories
os.makedirs(app.config['UPLOAD_FOLDER'], exist_ok=True)
os.makedirs(app.config['SESSION_FILE_DIR'], exist_ok=True)

# Initialize DataManager
data_manager = DataManager()
@app.before_request
def before_request():
        """Ensure DataManager has access to the current session."""
        data_manager.init_app(session)
        print("DataManager: init_app called with session in before_request")
        print(f"DataManager: Session keys in before_request: {list(session.keys())}") # Log session keys

# Define database models
class UploadedFile(db.Model):
    id = db.Column(db.Integer, primary_key=True)
    filename = db.Column(db.String(255), nullable=False)
    filepath = db.Column(db.String(500), nullable=False)
    date_uploaded = db.Column(db.DateTime, default=datetime.datetime.utcnow)
    session_id = db.Column(db.String(100), nullable=False)

    def __repr__(self):
        return f'<UploadedFile {self.filename}>'

class ProcessedFile(db.Model):
    id = db.Column(db.Integer, primary_key=True)
    original_file_id = db.Column(db.Integer, db.ForeignKey('uploaded_file.id'))
    filename = db.Column(db.String(255), nullable=False)
    filepath = db.Column(db.String(500), nullable=False)
    process_type = db.Column(db.String(50)) # e.g., 'cleaned', 'converted'
    date_processed = db.Column(db.DateTime, default=datetime.datetime.utcnow)
    session_id = db.Column(db.String(100), nullable=False)

    def __repr__(self):
        return f'<ProcessedFile {self.filename}>'

# Create database tables
with app.app_context():
    db.create_all()

# Utility functions
def get_session_id():
    """Get or create session ID"""
    if 'session_id' not in session:
        session['session_id'] = str(uuid.uuid4())
    return session['session_id']

def load_sample_data():
    """Load a sample dataset for demonstration"""
    try:
        import seaborn as sns
        df = sns.load_dataset("titanic")
        return df
    except:
        return pd.DataFrame()

def get_session_data():
    """Get dataframe from current session with performance optimization"""
    print("get_session_data: Function called")
    try:
<<<<<<< HEAD
        print(f"get_session_data: session keys - {session.keys()}")

        # --- Attempt to load DataFrame from session if available ---
        if 'current_dataset' in session:
            print("get_session_data: 'current_dataset' found in session")
            df_json = session['current_dataset']
            print(f"get_session_data: Type of session['current_dataset']: {type(df_json)}")

            # Check if it's already a DataFrame (unlikely but for safety)
            if isinstance(df_json, pd.DataFrame):
                 print("get_session_data: 'current_dataset' is already a DataFrame")
                 return df_json

            # Try to load JSON string from session and convert back to DataFrame
            try:
                print("get_session_data: Attempting to read JSON from session")
                df = pd.read_json(io.StringIO(df_json))
                print("get_session_data: Successfully loaded DataFrame from session['current_dataset']")
                print(f"get_session_data: Loaded DataFrame shape: {df.shape}")
                print(f"get_session_data: Loaded DataFrame dtypes: {df.dtypes.to_dict()}")
                return df
            except Exception as e:
                print(f"get_session_data: Error loading DataFrame from session JSON: {str(e)}")
                import traceback
                traceback.print_exc()
                # If loading from session fails, fall through to the rest of the logic

        else:
            print("get_session_data: 'current_dataset' not found in session")

        # --------------------------------------------------------------------

        # Get filepath from session, with a default of None
        filepath = session.get('filepath', None)
        print(f"get_session_data: filepath from session - {filepath}")

=======
        filepath = session.get('filepath', None)
        print(f"DEBUG: session['filepath'] = {filepath}")
        if filepath and os.path.exists(filepath):
            print("DEBUG: File exists.")
        else:
            print("DEBUG: File does not exist or not set.")
        
>>>>>>> e3210b3d
        # Check if filepath exists and is valid
        if not filepath or not isinstance(filepath, str) or not os.path.exists(filepath):
            print("get_session_data: filepath invalid or not found, checking cleaned_filepath or database")
            # Try cleaned filepath
            cleaned_filepath = session.get('cleaned_filepath', None)
            print(f"get_session_data: cleaned_filepath from session - {cleaned_filepath}")
            if cleaned_filepath and isinstance(cleaned_filepath, str) and os.path.exists(cleaned_filepath):
                filepath = cleaned_filepath
                print(f"get_session_data: Using cleaned_filepath - {filepath}")
            else:
                # Try to find most recent file for this session from database
                try:
                    print("get_session_data: Checking database for latest file")
                    session_id = get_session_id()
                    latest_file = ProcessedFile.query.filter_by(session_id=session_id).order_by(ProcessedFile.date_processed.desc()).first()

                    if not latest_file:
                        latest_file = UploadedFile.query.filter_by(session_id=session_id).order_by(UploadedFile.date_uploaded.desc()).first()

                    if latest_file and os.path.exists(latest_file.filepath):
                        filepath = latest_file.filepath
                        session['filepath'] = filepath
                        session['filename'] = latest_file.filename
                        print(f"get_session_data: Found latest file in database - {filepath}")
                    else:
                        print("get_session_data: No filepath found in session or database")
                        return None
                except Exception as e:
                    print(f"get_session_data: Database error in get_session_data: {str(e)}")
                    import traceback
                    traceback.print_exc()
                    return None
        else:
             print("get_session_data: Using filepath from session")


        # Load and return the data from filepath
        try:
            print(f"get_session_data: Attempting to load data from filepath: {filepath}")
            if filepath.endswith('.csv'):
                # Check file size
                file_size = os.path.getsize(filepath)
                if file_size > 50 * 1024 * 1024:  # 50MB
                    print("get_session_data: File size > 50MB, reading only 1000 rows")
                    df = pd.read_csv(filepath, nrows=1000)
                else:
                    df = pd.read_csv(filepath)
                print("get_session_data: Finished reading CSV")
            elif filepath.endswith(('.xls', '.xlsx')):
                df = pd.read_excel(filepath)
                print("get_session_data: Finished reading Excel")
            elif filepath.endswith('.json'):
                df = pd.read_json(filepath)
                print("get_session_data: Finished reading JSON")
            else:
                print(f"get_session_data: Unsupported file type for {filepath}")
                return None

            print("get_session_data: Successfully loaded DataFrame from filepath")
            print(f"get_session_data: Loaded DataFrame shape: {df.shape}")
            print(f"get_session_data: Loaded DataFrame dtypes: {df.dtypes.to_dict()}")

            # --- Consider saving this loaded df back to 'current_dataset' in session ---
            # This might be redundant if the upload process already saves to 'current_dataset',
            # but adding it here can help ensure consistency.
            try:
                session['current_dataset'] = df.to_json()
                print("get_session_data: Saved loaded DataFrame from filepath back to session['current_dataset']")
            except Exception as e:
                 print(f"get_session_data: Error saving loaded DataFrame back to session: {str(e)}")
            # -----------------------------------------------------------------------------

            return df

        except Exception as e:
            print(f"get_session_data: Error loading data file {filepath}: {str(e)}")
            import traceback
            traceback.print_exc()
            return None

    except Exception as e:
        print(f"get_session_data: General session error: {str(e)}")
        import traceback
        traceback.print_exc()
        return None



def apply_cleaning(df, cleaning_actions):
    """Apply cleaning actions to dataframe"""
    if df is None or df.empty:
        return df, ["No data to clean"]
    
    summary = []
    initial_rows, initial_cols = df.shape
    
    # Make a copy to avoid modifying the original
    df_clean = df.copy()
    
    # Handle missing values
    if cleaning_actions.get('drop_na', False):
        before_rows = len(df_clean)
        df_clean = df_clean.dropna()
        after_rows = len(df_clean)
        rows_dropped = before_rows - after_rows
        if rows_dropped > 0:
            summary.append(f"Dropped {rows_dropped} rows with missing values")
    
    if cleaning_actions.get('fill_na_mean', False):
        numeric_cols = df_clean.select_dtypes(include=['number']).columns
        if len(numeric_cols) > 0:
            for col in numeric_cols:
                if df_clean[col].isna().sum() > 0:
                    mean_val = df_clean[col].mean()
                    df_clean[col] = df_clean[col].fillna(mean_val)
                    summary.append(f"Filled {col} missing values with mean ({mean_val:.2f})")
    
    if cleaning_actions.get('fill_na_mode', False):
        categorical_cols = df_clean.select_dtypes(include=['object', 'category']).columns
        if len(categorical_cols) > 0:
            for col in categorical_cols:
                if df_clean[col].isna().sum() > 0:
                    mode_val = df_clean[col].mode().iloc[0]
                    df_clean[col] = df_clean[col].fillna(mode_val)
                    summary.append(f"Filled {col} missing values with mode ({mode_val})")
    
    # Handle duplicates
    if cleaning_actions.get('drop_duplicates', False):
        before_rows = len(df_clean)
        df_clean = df_clean.drop_duplicates()
        after_rows = len(df_clean)
        rows_dropped = before_rows - after_rows
        if rows_dropped > 0:
            summary.append(f"Removed {rows_dropped} duplicate rows")
    
    # Handle outliers
    if cleaning_actions.get('remove_outliers', False):
        outliers_removed = 0
        numeric_cols = df_clean.select_dtypes(include=['number']).columns
        
        for col in numeric_cols:
            # Calculate z-scores
            z_scores = np.abs((df_clean[col] - df_clean[col].mean()) / df_clean[col].std())
            
            # Mark outliers
            outliers = z_scores > 3
            outlier_count = outliers.sum()
            
            if outlier_count > 0:
                df_clean = df_clean[~outliers]
                outliers_removed += outlier_count
        
        if outliers_removed > 0:
            summary.append(f"Removed {outliers_removed} outliers (beyond 3 standard deviations)")
    
    # Handle data types
    if cleaning_actions.get('convert_numeric', False):
        converted = 0
        for col in df_clean.columns:
            if df_clean[col].dtype == 'object':
                # Try converting to numeric
                try:
                    new_col = pd.to_numeric(df_clean[col], errors='coerce')
                    # Only convert if it doesn't introduce too many NaNs
                    if new_col.isna().sum() <= df_clean[col].isna().sum() * 1.1:
                        df_clean[col] = new_col
                        converted += 1
                except:
                    pass
        
        if converted > 0:
            summary.append(f"Converted {converted} columns to numeric type")
    
    if cleaning_actions.get('convert_datetime', False):
        converted = 0
        for col in df_clean.columns:
            if df_clean[col].dtype == 'object':
                # Try converting to datetime
                try:
                    new_col = pd.to_datetime(df_clean[col], errors='coerce')
                    # Only convert if it doesn't introduce too many NaNs
                    if new_col.isna().sum() <= df_clean[col].isna().sum() * 1.1:
                        df_clean[col] = new_col
                        converted += 1
                except:
                    pass
        
        if converted > 0:
            summary.append(f"Converted {converted} columns to datetime type")
    
    # Final summary
    final_rows, final_cols = df_clean.shape
    if initial_rows != final_rows:
        summary.append(f"Overall: {initial_rows - final_rows} rows removed, {final_rows} rows remaining")
    
    return df_clean, summary

# Routes
@app.route('/')
def index():
    # Initialize dashboard stats if they don't exist
    if 'total_uploads' not in session:
        session['total_uploads'] = 0
    if 'cleaning_operations' not in session:
        session['cleaning_operations'] = 0
    if 'visualizations' not in session:
        session['visualizations'] = 0
    if 'ml_models' not in session:
        session['ml_models'] = 0
    
    # Initialize progress stats if they don't exist
    if 'cleaning_progress' not in session:
        session['cleaning_progress'] = 0
    if 'analysis_progress' not in session:
        session['analysis_progress'] = 0
    if 'visualization_progress' not in session:
        session['visualization_progress'] = 0
    if 'ml_progress' not in session:
        session['ml_progress'] = 0
    
    # Sample recent files for display
    if 'recent_files' not in session:
        session['recent_files'] = [
            {'name': 'Sample Sales Data.csv', 'type': 'csv', 'date': 'Today'},
            {'name': 'Inventory Analysis.xlsx', 'type': 'excel', 'date': 'Yesterday'},
            {'name': 'Customer Data.json', 'type': 'json', 'date': '3 days ago'}
        ]
    
    return render_template('home.html')

@app.route('/upload', methods=['GET', 'POST'])
def upload():
    if request.method == 'POST':
        if 'file' not in request.files:
            flash('No file selected', 'error')
            return redirect(request.url)
        
        file = request.files['file']
        if file.filename == '':
            flash('No file selected', 'error')
            return redirect(request.url)
        
        if file:
            try:
                # Generate a unique filename
                filename = secure_filename(file.filename)
                unique_filename = f"{uuid.uuid4().hex}_{filename}"
                filepath = os.path.join(app.config['UPLOAD_FOLDER'], unique_filename)
                
                # Save file to disk
                file.save(filepath)
                
                # Store in database
                session_id = get_session_id()
                uploaded_file = UploadedFile(
                    filename=filename,
                    filepath=filepath,
                    session_id=session_id
                )
                db.session.add(uploaded_file)
                db.session.commit()
                
                # Update session
                session['filepath'] = filepath
                session['filename'] = filename
                
                # Load data using DataManager
                if data_manager.load_data(filepath, filename):
                    print("DataManager.load_data returned True in upload route")
                    flash('File uploaded and loaded successfully', 'success')
                    return redirect(url_for('data_cleaning'))
                else:
                    # If data loading fails, clean up
                    os.remove(filepath)
                    db.session.delete(uploaded_file)
                    db.session.commit()
                    flash('Error loading data from file', 'error')
                    return redirect(request.url)
                    
            except Exception as e:
                print(f"Error in file upload: {str(e)}")
                flash(f'Error uploading file: {str(e)}', 'error')
                return redirect(request.url)
    
    return render_template('upload.html')

@app.route('/sample')
def use_sample_data():
    try:
        # Load sample data using DataManager
        if data_manager.load_data(sample_name="retail_inventory"):
            flash('Sample data loaded successfully', 'success')
            return redirect(url_for('data_cleaning'))
        else:
            flash('Error loading sample data', 'danger')
            return redirect(url_for('index'))
    except Exception as e:
        print(f"Error loading sample data: {str(e)}")
        flash('Error loading sample data', 'danger')
        return redirect(url_for('index'))

@app.route('/data_cleaning', methods=['GET', 'POST'])
def data_cleaning():
    try:
        data = get_session_data()
        has_data = data is not None
        return render_template('data_cleaning.html', 
                              has_data=has_data, 
                              message="No data loaded. Please upload a dataset first or load sample data." if not has_data else "")
    except Exception as e:
        print(f"Error in data cleaning: {str(e)}")
        return render_template('data_cleaning.html', 
                              has_data=False, 
                              message="An error occurred. Please upload a dataset first or load sample data.")

@app.route('/api/data_summary', methods=['GET'])
def get_data_summary():
    print("--- Inside /api/data_summary route ---")

    current_dataset = get_session_data()
    print(f"Inside /api/data_summary: Type of current_dataset after calling get_session_data(): {type(current_dataset)}")

    if current_dataset is None:
        print("Inside /api/data_summary: current_dataset is None")
        return jsonify({"error": "No data loaded. Please upload a file."}), 400

    try:
        print("Inside /api/data_summary: Proceeding with data summary calculation")
        # Calculate column data types
        column_dtypes = current_dataset.dtypes.apply(lambda x: x.name).to_dict()

        # Calculate missing values
        missing_values_count = current_dataset.isnull().sum().to_dict()
        row_count = len(current_dataset)
        # Ensure row_count is a standard int
        row_count = int(row_count)

        missing_values_percentage = {
            col: float((count / row_count) * 100) if row_count > 0 else 0.0
            for col, count in missing_values_count.items()
        }

        # Get columns statistics (mean, median, min, max, std, unique values)
        columns_stats = {}
        for col in current_dataset.columns:
            col_stats = {}
            dtype = current_dataset[col].dtype

            # Basic stats for all types
            col_stats['missing'] = int(missing_values_count.get(col, 0)) # Cast to int
            col_stats['dtype'] = dtype.name

            if pd.api.types.is_numeric_dtype(dtype):
                # Numeric specific stats
                col_stats['mean'] = float(current_dataset[col].mean()) if not pd.isna(current_dataset[col].mean()) else None # Cast to float
                col_stats['median'] = float(current_dataset[col].median()) if not pd.isna(current_dataset[col].median()) else None # Cast to float
                col_stats['min'] = float(current_dataset[col].min()) if not pd.isna(current_dataset[col].min()) else None # Cast to float
                col_stats['max'] = float(current_dataset[col].max()) if not pd.isna(current_dataset[col].max()) else None # Cast to float
                col_stats['std'] = float(current_dataset[col].std()) if not pd.isna(current_dataset[col].std()) else None # Cast to float
            elif pd.api.types.is_datetime64_any_dtype(dtype):
                 # Datetime specific stats - Convert Timestamps to ISO format strings
                 min_date = current_dataset[col].min()
                 max_date = current_dataset[col].max()
                 col_stats['min'] = min_date.isoformat() if pd.notna(min_date) else None
                 col_stats['max'] = max_date.isoformat() if pd.notna(max_date) else None
                 # You might add other datetime specific stats here
            else:
                # Categorical/Object specific stats
                col_stats['unique_values'] = int(current_dataset[col].nunique()) # Cast to int
                # You could add top occurring values here if needed
                # col_stats['top_values'] = current_dataset[col].value_counts().head().to_dict()


            columns_stats[col] = col_stats

        # Prepare the summary data to be sent to the frontend
        summary_data = {
            "row_count": row_count, # Already cast above
            "column_count": int(len(current_dataset.columns)), # Cast to int
            "dtypes": column_dtypes,
            "missing_values_count": {col: int(count) for col, count in missing_values_count.items()}, # Ensure counts are int
            "missing_values_percentage": missing_values_percentage, # Already cast above
            "columns_stats": columns_stats # Values within this dict are cast above
        }

        print("Inside /api/data_summary: Successfully generated summary_data")
        return jsonify(summary_data)


    except Exception as e:
        # Log the error for debugging
        print(f"Inside /api/data_summary: Error generating data summary: {e}")
        import traceback
        traceback.print_exc()
        return jsonify({"error": "An error occurred while generating data summary."}), 500

@app.route('/api/upload_file', methods=['POST'])
def upload_file():
    print("Received request to /api/upload_file") # Debugging line

    if 'file' not in request.files:
        print("No 'file' part in the request") # Debugging line
        return jsonify({"error": "No file part in the request"}), 400

    file = request.files['file']
    if file.filename == '':
        print("No selected file") # Debugging line
        return jsonify({"error": "No selected file"}), 400

    print(f"Received file: {file.filename}") # Debugging line

    original_filename = file.filename
    base_name, file_ext = os.path.splitext(original_filename)
    file_ext = file_ext.lower()

    print(f"File extension: {file_ext}") # Debugging line

    df = None
    try:
        if file_ext == '.csv':
            df = pd.read_csv(file)
        elif file_ext in ['.xls', '.xlsx']:
            df = pd.read_excel(file)
        elif file_ext == '.json':
            df = pd.read_json(file)
        else:
            print("Unsupported file type") # Debugging line
            return jsonify({"error": "Unsupported file type"}), 400

        print("File read successfully into DataFrame") # Debugging line

        # Store the dataset (or relevant parts of it) in the session
        session['current_dataset'] = df.to_json() # Convert DataFrame to JSON for session storage
        session['filename'] = original_filename # Store filename in session

        print("Data stored in session") # Debugging line
        print(f"Session keys: {session.keys()}") # Debugging line

        return jsonify({"message": "File uploaded successfully", "filename": original_filename}), 200

    except Exception as e:
        print(f"Error reading or processing file: {e}") # Debugging line
        return jsonify({"error": f"Error processing file: {e}"}), 500

@app.route('/advanced_data_cleaning', methods=['GET', 'POST'])
def advanced_data_cleaning():
    try:
        data = get_session_data()
        has_data = data is not None
        return render_template('advanced_data_cleaning.html', 
                              has_data=has_data, 
                              message="No data loaded. Please upload a dataset first or load sample data." if not has_data else "")
    except Exception as e:
        print(f"Error in advanced data cleaning: {str(e)}")
        return render_template('advanced_data_cleaning.html', 
                              has_data=False, 
                              message="An error occurred. Please upload a dataset first or load sample data.")

@app.route('/convert_data_types', methods=['GET', 'POST'])
def convert_data_types():
    try:
        data = get_session_data()
        has_data = data is not None
        return render_template('convert_data_types.html', 
                              has_data=has_data, 
                              message="No data loaded. Please upload a dataset first or load sample data." if not has_data else "")
    except Exception as e:
        print(f"Error in convert data types: {str(e)}")
        return render_template('convert_data_types.html', 
                              has_data=False, 
                              message="An error occurred. Please upload a dataset first or load sample data.")

@app.route('/data_interpretation', methods=['GET', 'POST'])
def data_interpretation():
    try:
        data = get_session_data()
        has_data = data is not None
        return render_template('data_interpretation.html', 
                              has_data=has_data, 
                              message="No data loaded. Please upload a dataset first or load sample data." if not has_data else "")
    except Exception as e:
        print(f"Error in data interpretation: {str(e)}")
        return render_template('data_interpretation.html', 
                              has_data=False, 
                              message="An error occurred. Please upload a dataset first or load sample data.")

@app.route('/advanced_data_analysis', methods=['GET', 'POST'])
def advanced_data_analysis():
    try:
        data = get_session_data()
        has_data = data is not None
        return render_template('advanced_data_analysis.html', 
                              has_data=has_data, 
                              message="No data loaded. Please upload a dataset first or load sample data." if not has_data else "")
    except Exception as e:
        print(f"Error in advanced data analysis: {str(e)}")
        return render_template('advanced_data_analysis.html', 
                              has_data=False, 
                              message="An error occurred. Please upload a dataset first or load sample data.")

@app.route('/feature_engineering', methods=['GET', 'POST'])
def feature_engineering():
    try:
        data = get_session_data()
        has_data = data is not None
        return render_template('feature_engineering.html', 
                              has_data=has_data, 
                              message="No data loaded. Please upload a dataset first or load sample data." if not has_data else "")
    except Exception as e:
        print(f"Error in feature engineering: {str(e)}")
        return render_template('feature_engineering.html', 
                              has_data=False, 
                              message="An error occurred. Please upload a dataset first or load sample data.")

@app.route('/machine_learning', methods=['GET', 'POST'])
def machine_learning():
    try:
        data = get_session_data()
        has_data = data is not None
        return render_template('machine_learning.html', 
                              has_data=has_data, 
                              message="No data loaded. Please upload a dataset first or load sample data." if not has_data else "")
    except Exception as e:
        print(f"Error in machine learning: {str(e)}")
        return render_template('machine_learning.html', 
                              has_data=False, 
                              message="An error occurred. Please upload a dataset first or load sample data.")

@app.route('/time_series', methods=['GET', 'POST'])
def time_series():
    try:
        data = get_session_data()
        has_data = data is not None
        return render_template('time_series.html', 
                              has_data=has_data, 
                              message="No data loaded. Please upload a dataset first or load sample data." if not has_data else "")
    except Exception as e:
        print(f"Error in time series: {str(e)}")
        return render_template('time_series.html', 
                              has_data=False, 
                              message="An error occurred. Please upload a dataset first or load sample data.")

@app.route('/demand_forecasting', methods=['GET', 'POST'])
def demand_forecasting():
    try:
        data = get_session_data()
        has_data = data is not None
        return render_template('demand_forecasting.html', 
                              has_data=has_data, 
                              message="No data loaded. Please upload a dataset first or load sample data." if not has_data else "")
    except Exception as e:
        print(f"Error in demand forecasting: {str(e)}")
        return render_template('demand_forecasting.html', 
                              has_data=False, 
                              message="An error occurred. Please upload a dataset first or load sample data.")

@app.route('/inventory_turnover', methods=['GET', 'POST'])
def inventory_turnover():
    try:
        data = get_session_data()
        has_data = data is not None
        return render_template('inventory_turnover.html', 
                              has_data=has_data, 
                              message="No data loaded. Please upload a dataset first or load sample data." if not has_data else "")
    except Exception as e:
        print(f"Error in inventory turnover: {str(e)}")
        return render_template('inventory_turnover.html', 
                              has_data=False, 
                              message="An error occurred. Please upload a dataset first or load sample data.")

@app.route('/cost_of_inventory', methods=['GET', 'POST'])
def cost_of_inventory():
    try:
        data = get_session_data()
        has_data = data is not None
        return render_template('cost_of_inventory.html', 
                              has_data=has_data, 
                              message="No data loaded. Please upload a dataset first or load sample data." if not has_data else "")
    except Exception as e:
        print(f"Error in cost of inventory: {str(e)}")
        return render_template('cost_of_inventory.html', 
                              has_data=False, 
                              message="An error occurred. Please upload a dataset first or load sample data.")

@app.route('/eoq_simulation')
def eoq_simulation():
    try:
        data = get_session_data()
        has_data = data is not None
        return render_template('eoq_simulation.html', 
                              has_data=has_data, 
                              message="No data loaded. You can still use the simulation with manual inputs." if not has_data else "")
    except Exception as e:
        print(f"Error in EOQ simulation: {str(e)}")
        return render_template('eoq_simulation.html', 
                              has_data=False, 
                              message="An error occurred. You can still use the simulation with manual inputs.")

@app.route('/newsvendor_simulation')
def newsvendor_simulation():
    try:
        data = get_session_data()
        has_data = data is not None
        return render_template('newsvendor_simulation.html', 
                              has_data=has_data, 
                              message="No data loaded. You can still use the simulation with manual inputs." if not has_data else "")
    except Exception as e:
        print(f"Error in newsvendor simulation: {str(e)}")
        return render_template('newsvendor_simulation.html', 
                              has_data=False, 
                              message="An error occurred. You can still use the simulation with manual inputs.")

@app.route('/clv_analysis', methods=['GET', 'POST'])
def clv_analysis():
    try:
        data = get_session_data()
        has_data = data is not None
        return render_template('clv_analysis.html', 
                              has_data=has_data, 
                              message="No data loaded. Please upload a dataset first or load sample data." if not has_data else "")
    except Exception as e:
        print(f"Error in CLV analysis: {str(e)}")
        return render_template('clv_analysis.html', 
                              has_data=False, 
                              message="An error occurred. Please upload a dataset first or load sample data.")


@app.route('/data_visualization', methods=['GET', 'POST'])
def data_visualization():
    try:
        data = get_session_data()
        has_data = data is not None
        return render_template('data_visualization.html', 
                              has_data=has_data, 
                              message="No data loaded. Please upload a dataset first or load sample data." if not has_data else "")
    except Exception as e:
        print(f"Error in data visualization: {str(e)}")
        return render_template('data_visualization.html', 
                              has_data=False, 
                              message="An error occurred. Please upload a dataset first or load sample data.")

# API endpoints for data processing
@app.route('/api/data_preview', methods=['GET'])
def api_data_preview():
    try:
        data_manager = DataManager()
        df = data_manager.get_data()

        if df is None:
            return jsonify({"error": "No data loaded"}), 404
        
        # Limit number of rows for preview to improve performance
        preview_rows = min(10, len(df))
        
        # Convert to simple types for JSON serialization
        preview_data = []
        for idx, row in df.head(preview_rows).iterrows():
            row_dict = {}
            for col, val in row.items():
                # Handle different data types for JSON serialization
                if pd.isna(val):
                    row_dict[col] = None
                elif isinstance(val, (np.integer, np.int64)):
                    row_dict[col] = int(val)
                elif isinstance(val, (np.floating, np.float64)):
                    row_dict[col] = float(val)
                elif isinstance(val, (np.datetime64, pd.Timestamp)):
                    row_dict[col] = val.isoformat()
                else:
                    row_dict[col] = str(val)
            preview_data.append(row_dict)
        
        # Return limited preview and schema info
        response = {
            "preview": preview_data,
            "columns": df.columns.tolist(),
            "row_count": len(df),
            "dtypes": {col: str(dtype) for col, dtype in df.dtypes.items()}
        }
        
        return jsonify(response)
    except Exception as e:
        print(f"Error in data preview: {str(e)}")
        return jsonify({"error": f"Failed to load data: {str(e)}"}), 500

@app.route('/api/clean_data', methods=['POST'])
@csrf.exempt
def api_clean_data():
    df = get_session_data()
    if df is None:
        return jsonify({"error": "No data loaded"})
    
    cleaning_actions = request.json
    df_clean, summary = apply_cleaning(df, cleaning_actions)
    
    # Generate a unique filename
    original_filename = session.get('filename', 'data.csv')
    base_name, file_ext = os.path.splitext(original_filename)
    unique_filename = f"cleaned_{base_name}_{uuid.uuid4().hex}{file_ext}"
    cleaned_filepath = os.path.join(app.config['UPLOAD_FOLDER'], unique_filename)
    
    # Save cleaned dataframe
    if file_ext.lower() == '.csv':
        df_clean.to_csv(cleaned_filepath, index=False)
    elif file_ext.lower() in ['.xls', '.xlsx']:
        df_clean.to_excel(cleaned_filepath, index=False)
    elif file_ext.lower() == '.json':
        df_clean.to_json(cleaned_filepath, orient='records')
    
    # Update session
    session['cleaned_filepath'] = cleaned_filepath
    session['filepath'] = cleaned_filepath  # Use cleaned data as current
    
    # Store in database
    session_id = get_session_id()
    # Get original file id if exists
    original_file = UploadedFile.query.filter_by(filepath=session.get('filepath')).first()
    original_id = original_file.id if original_file else None
    
    processed_file = ProcessedFile(
        original_file_id=original_id,
        filename=f"cleaned_{original_filename}",
        filepath=cleaned_filepath,
        process_type='cleaned',
        session_id=session_id
    )
    db.session.add(processed_file)
    db.session.commit()
    
    return jsonify({
        "success": True,
        "summary": summary,
        "preview": df_clean.head(10).to_dict(orient='records'),
        "shape": df_clean.shape
    })

@app.route('/api/data_types', methods=['GET'])
def api_data_types():
    df = get_session_data()
    if df is None:
        return jsonify({"error": "No data loaded"})
    
    data_types = {}
    for col in df.columns:
        data_types[col] = str(df[col].dtype)
    
    return jsonify(data_types)

@app.route('/api/convert_types', methods=['POST'])
@csrf.exempt
def api_convert_types():
    df = get_session_data()
    if df is None:
        return jsonify({"error": "No data loaded"})
    
    conversions = request.json
    df_converted = df.copy()
    
    results = []
    for col, new_type in conversions.items():
        try:
            if new_type == 'numeric':
                df_converted[col] = pd.to_numeric(df_converted[col], errors='coerce')
            elif new_type == 'datetime':
                df_converted[col] = pd.to_datetime(df_converted[col], errors='coerce')
            elif new_type == 'category':
                df_converted[col] = df_converted[col].astype('category')
            elif new_type == 'string':
                df_converted[col] = df_converted[col].astype(str)
            
            results.append({
                "column": col,
                "new_type": str(df_converted[col].dtype),
                "success": True
            })
        except Exception as e:
            results.append({
                "column": col,
                "error": str(e),
                "success": False
            })
    
    # Generate a unique filename
    original_filename = session.get('filename', 'data.csv')
    base_name, file_ext = os.path.splitext(original_filename)
    unique_filename = f"converted_{base_name}_{uuid.uuid4().hex}{file_ext}"
    converted_filepath = os.path.join(app.config['UPLOAD_FOLDER'], unique_filename)
    
    # Save converted dataframe
    if file_ext.lower() == '.csv':
        df_converted.to_csv(converted_filepath, index=False)
    elif file_ext.lower() in ['.xls', '.xlsx']:
        df_converted.to_excel(converted_filepath, index=False)
    elif file_ext.lower() == '.json':
        df_converted.to_json(converted_filepath, orient='records')
    
    # Update session
    session['filepath'] = converted_filepath  # Update session to use converted data
    
    # Store in database
    session_id = get_session_id()
    # Get original file id if exists
    original_file = UploadedFile.query.filter_by(filepath=session.get('filepath')).first()
    original_id = original_file.id if original_file else None
    
    processed_file = ProcessedFile(
        original_file_id=original_id,
        filename=f"converted_{original_filename}",
        filepath=converted_filepath,
        process_type='converted',
        session_id=session_id
    )
    db.session.add(processed_file)
    db.session.commit()
    
    return jsonify({
        "success": True,
        "results": results,
        "preview": df_converted.head(10).to_dict(orient='records')
    })

@app.route('/api/data_stats', methods=['GET'])
def api_data_stats():
    df = get_session_data()
    if df is None:
        return jsonify({"error": "No data loaded"})
    
    stats = {}
    # Basic dataset info
    stats['rows'] = len(df)
    stats['columns'] = len(df.columns)
    stats['missing_values'] = df.isna().sum().sum()
    stats['duplicate_rows'] = df.duplicated().sum()
    
    # Column-wise statistics
    column_stats = {}
    for col in df.columns:
        col_stats = {
            'dtype': str(df[col].dtype),
            'missing': int(df[col].isna().sum()),
            'unique_values': int(df[col].nunique())
        }
        
        # Add numeric stats if applicable
        if pd.api.types.is_numeric_dtype(df[col]):
            col_stats.update({
                'min': float(df[col].min()) if not pd.isna(df[col].min()) else None,
                'max': float(df[col].max()) if not pd.isna(df[col].max()) else None,
                'mean': float(df[col].mean()) if not pd.isna(df[col].mean()) else None,
                'median': float(df[col].median()) if not pd.isna(df[col].median()) else None,
                'std': float(df[col].std()) if not pd.isna(df[col].std()) else None
            })
        
        column_stats[col] = col_stats
    
    stats['columns_stats'] = column_stats
    
    return jsonify(stats)

@app.route('/api/download_data', methods=['GET'])
def api_download_data():
    df = get_session_data()
    if df is None:
        return jsonify({"error": "No data loaded"})
    
    file_format = request.args.get('format', 'csv')
    
    if file_format == 'csv':
        output = io.StringIO()
        df.to_csv(output, index=False)
        output.seek(0)
        
        return send_file(
            io.BytesIO(output.getvalue().encode('utf-8')),
            mimetype='text/csv',
            download_name='cleaned_data.csv',
            as_attachment=True
        )
        
    elif file_format == 'excel':
        output = io.BytesIO()
        df.to_excel(output, index=False)
        output.seek(0)
        
        return send_file(
            output,
            mimetype='application/vnd.openxmlformats-officedocument.spreadsheetml.sheet',
            download_name='cleaned_data.xlsx',
            as_attachment=True
        )
        
    elif file_format == 'json':
        output = io.StringIO()
        output.write(df.to_json(orient='records'))
        output.seek(0)
        
        return send_file(
            io.BytesIO(output.getvalue().encode('utf-8')),
            mimetype='application/json',
            download_name='cleaned_data.json',
            as_attachment=True
        )
        
    else:
        return jsonify({"error": "Unsupported file format"})

# Machine Learning Routes

@app.route('/api/ml/data/preview', methods=['GET'])
def get_ml_data_preview():
    """Return a preview of the data for the ML page with improved performance"""
    try:
        df = get_session_data()
        if df is None:
            return jsonify({'error': 'No data loaded'}), 404
        
        # Determine proper number of rows to show (5 is often enough for preview)
        preview_rows = min(5, len(df))
        
        # Prepare a clean JSON response with properly serialized values
        preview_data = []
        for idx, row in df.head(preview_rows).iterrows():
            row_dict = {}
            for col, val in row.items():
                # Handle different data types for JSON serialization
                if pd.isna(val):
                    row_dict[col] = None
                elif isinstance(val, (np.integer, np.int64)):
                    row_dict[col] = int(val)
                elif isinstance(val, (np.floating, np.float64)):
                    row_dict[col] = float(val)
                elif isinstance(val, (np.datetime64, pd.Timestamp)):
                    row_dict[col] = val.isoformat()
                else:
                    row_dict[col] = str(val)
            preview_data.append(row_dict)
        
        # Include data types to help with feature selection
        dtypes = {col: str(dtype) for col, dtype in df.dtypes.items()}
        
        # Determine suitable feature columns (numeric columns are typically best for ML)
        numeric_columns = df.select_dtypes(include=['number']).columns.tolist()
        categorical_columns = df.select_dtypes(include=['object', 'category']).columns.tolist()
        
        return jsonify({
            'data': preview_data,
            'columns': df.columns.tolist(),
            'dtypes': dtypes,
            'row_count': len(df),
            'numeric_columns': numeric_columns,
            'categorical_columns': categorical_columns
        })
    except Exception as e:
        print(f"Error in ML data preview: {str(e)}")
        return jsonify({'error': f'Failed to load ML data: {str(e)}'}), 500

@app.route('/api/ml/train', methods=['POST'])
@csrf.exempt
def train_model():
    try:
        data = request.json
        problem_type = data.get('problem_type')
        model_type = data.get('model_type')
        features = data.get('features', [])
        test_size = data.get('test_size', 0.2)
        random_seed = data.get('random_seed', 42)
        
        # Get the data from session
        df = get_session_data()
        if df is None:
            return jsonify({'error': 'No data available. Please upload or load a dataset first.'}), 400
            
        # For classification/regression, we need a target variable
        if problem_type in ['classification', 'regression']:
            target_variable = data.get('target_variable')
            if not target_variable:
                return jsonify({'error': 'Target variable is required for classification/regression'}), 400
            if target_variable not in df.columns:
                return jsonify({'error': f'Target variable {target_variable} not found in dataset'}), 400
            if not features:
                return jsonify({'error': 'At least one feature must be selected'}), 400
            if target_variable in features:
                return jsonify({'error': 'Target variable cannot be used as a feature'}), 400
            
            # Prepare features and target
            X = df[features]
            y = df[target_variable]
            
            # Handle categorical target for classification
            if problem_type == 'classification':
                if y.dtype == 'object' or y.dtype.name == 'category':
                    le = LabelEncoder()
                    y = le.fit_transform(y)
                    class_names = le.classes_.tolist()
                    session['ml_reverse_mapping'] = {i: label for i, label in enumerate(class_names)}
                else:
                    class_names = sorted(y.unique().tolist())
                    session['ml_reverse_mapping'] = {i: label for i, label in enumerate(class_names)}
        
        # Handle categorical features
        categorical_features = []

        numeric_features = []

        # First, perform more robust type checking
        for col in features:
            # Check sample values to determine true type
            sample = df[col].dropna().head(100)  # Get non-null sample values
            
            # If the column is already numeric type, check if it actually contains strings
            if pd.api.types.is_numeric_dtype(df[col]):
                try:
                    # Try to convert the whole column to float to catch any string values
                    pd.to_numeric(df[col])
                    numeric_features.append(col)
                except (ValueError, TypeError):
                    # If conversion fails, it contains some strings
                    if df[col].nunique() < 50:
                        print(f"Converting mixed-type column {col} to categorical")
                        categorical_features.append(col)
                    else:
                        print(f"Skipping column {col} - mixed types with too many unique values")
            
            # If it's an object/string type, check if it actually contains only numbers
            elif df[col].dtype == 'object' or df[col].dtype.name == 'category':
                # Check for actual string content and unique counts
                if sample.apply(lambda x: isinstance(x, str)).any():
                    # It contains strings, check number of unique values
                    if df[col].nunique() < 50:
                        print(f"Adding {col} as categorical - contains strings with acceptable unique count")
                        categorical_features.append(col)
                    else:
                        print(f"Skipping categorical encoding for {col} - too many unique values ({df[col].nunique()})")
                else:
                    # Might be numeric stored as object, try to convert
                    try:
                        pd.to_numeric(df[col])
                        print(f"Converting {col} from object to numeric")
                        numeric_features.append(col)
                    except (ValueError, TypeError):
                        # Mixed type with non-convertible values
                        if df[col].nunique() < 50:
                            categorical_features.append(col)
                        else:
                            print(f"Skipping column {col} - unconvertible with too many unique values")
            
            # Handle other data types (datetime, etc.)
            else:
                print(f"Skipping unsupported column type: {col} ({df[col].dtype})")

        # Safety check - force-convert numeric features to float before modeling
        for col in numeric_features:
            try:
                # Convert to float and replace column in dataframe
                df[col] = pd.to_numeric(df[col], errors='coerce')
                # Remove from numeric features if too many NaNs were introduced
                if df[col].isna().mean() > 0.3:  # If over 30% NaN after conversion
                    print(f"Removing {col} from features - too many values couldn't be converted to numeric")
                    numeric_features.remove(col)
            except Exception as e:
                print(f"Error converting {col} to numeric: {str(e)}")
                numeric_features.remove(col)

        print(f"Final feature sets - Numeric: {numeric_features}, Categorical: {categorical_features}")

        # Add safer preprocessing for numeric features
        transformers = []

        # Only add numeric transformer if there are numeric features
        if numeric_features:
            transformers.append(('num', StandardScaler(), numeric_features))

        # Only add categorical transformer if there are categorical features
        if categorical_features:
            transformers.append(('cat', OneHotEncoder(drop='first', sparse_output=False, handle_unknown='ignore'), categorical_features))

        # If no valid transformers, use a simple passthrough
        if not transformers:
            transformers.append(('pass', 'passthrough', features))

        preprocessor = ColumnTransformer(transformers=transformers)
        
        # Split data for supervised learning
        if problem_type in ['classification', 'regression']:
            X_train, X_test, y_train, y_test = train_test_split(
                X, y, test_size=test_size, random_state=random_seed
            )
            
            # Fit preprocessor
            X_train_processed = preprocessor.fit_transform(X_train)
            X_test_processed = preprocessor.transform(X_test)
        
        # Initialize model based on type
        if problem_type == 'classification':
            if model_type == 'logistic_regression':
                model = LogisticRegression(random_state=random_seed, max_iter=1000)
            elif model_type == 'decision_tree_classifier':
                model = DecisionTreeClassifier(random_state=random_seed)
            elif model_type == 'random_forest_classifier':
                model = RandomForestClassifier(random_state=random_seed)
            elif model_type == 'svm_classifier':
                model = SVC(probability=True, random_state=random_seed)
            elif model_type == 'knn_classifier':
                model = KNeighborsClassifier()
            else:
                return jsonify({'error': f'Invalid classification model type: {model_type}'}), 400
                
        elif problem_type == 'regression':
            if model_type == 'linear_regression':
                model = LinearRegression()
            elif model_type == 'decision_tree_regressor':
                model = DecisionTreeRegressor(random_state=random_seed)
            elif model_type == 'random_forest_regressor':
                model = RandomForestRegressor(random_state=random_seed)
            elif model_type == 'svm_regressor':
                model = SVR()
            else:
                return jsonify({'error': f'Invalid regression model type: {model_type}'}), 400
                
        elif problem_type == 'clustering':
            if model_type == 'kmeans':
                model = KMeans(random_state=random_seed)
            elif model_type == 'hierarchical':
                model = AgglomerativeClustering()
            elif model_type == 'dbscan':
                model = DBSCAN()
            else:
                return jsonify({'error': f'Invalid clustering model type: {model_type}'}), 400
        else:
            return jsonify({'error': f'Invalid problem type: {problem_type}'}), 400
            
        # Add any model-specific parameters
        model_params = {k: v for k, v in data.items() if k not in 
                       ['problem_type', 'model_type', 'features', 'target_variable', 'test_size', 'random_seed']}
        if model_params:
            model.set_params(**model_params)
            
        # Train model
        if problem_type in ['classification', 'regression']:
            model.fit(X_train_processed, y_train)
            y_pred = model.predict(X_test_processed)
            
            # Calculate metrics
            if problem_type == 'classification':
                metrics = {
                    'accuracy': float(accuracy_score(y_test, y_pred)),
                    'precision': float(precision_score(y_test, y_pred, average='weighted')),
                    'recall': float(recall_score(y_test, y_pred, average='weighted')),
                    'f1': float(f1_score(y_test, y_pred, average='weighted'))
                }
            else:  # regression
                metrics = {
                    'r2': float(r2_score(y_test, y_pred)),
                    'mse': float(mean_squared_error(y_test, y_pred)),
                    'mae': float(mean_absolute_error(y_test, y_pred))
                }
        else:  # clustering
            X_processed = preprocessor.fit_transform(X)
            model.fit(X_processed)
            labels = model.labels_
            
            if hasattr(model, 'inertia_'):
                metrics = {'inertia': float(model.inertia_)}
            else:
                metrics = {'clusters': len(set(labels))}
        
        # Get feature importance if available
        feature_importance = None
        if hasattr(model, 'feature_importances_'):
            importance = model.feature_importances_
            feature_importance = {
                'features': features,
                'values': importance.tolist()
            }
        elif hasattr(model, 'coef_') and len(model.coef_.shape) == 1:
            importance = np.abs(model.coef_)
            feature_importance = {
                'features': features,
                'values': importance.tolist()
            }
            
        # Store model and related info in session
        session['ml_model'] = model
        session['ml_model_type'] = problem_type
        session['ml_features'] = features
        session['ml_preprocessor'] = preprocessor
        
        response = {
            'metrics': metrics,
            'feature_importance': feature_importance,
            'features': features
        }
        
        if problem_type == 'classification':
            response['class_names'] = class_names
            
        return jsonify(response)
        
    except Exception as e:
        return jsonify({'error': str(e)}), 500

@app.route('/api/ml/predict', methods=['POST'])
@csrf.exempt
def make_prediction():
    """Make predictions using the trained model"""
    try:
        # Check if model exists in session
        if 'ml_model' not in session:
            return jsonify({'error': 'No trained model available. Train a model first.'}), 400
        
        # Get the model and related info from session
        model = session['ml_model']
        model_type = session['ml_model_type']
        features = session['ml_features']
        preprocessor = session['ml_preprocessor']
        
        # Get the input data
        data = request.json
        
        # Validate input features
        for feature in features:
            if feature not in data:
                return jsonify({'error': f'Missing feature: {feature}'}), 400
        
        try:
            # Prepare input data as DataFrame
            input_data = pd.DataFrame([{feature: data[feature] for feature in features}])
            
            # Preprocess input data
            input_processed = preprocessor.transform(input_data)
            
            # Make prediction
            if model_type == 'classification':
                # Get prediction
                prediction = model.predict(input_processed)[0]
                
                # Convert prediction to original label if mapping exists
                if 'ml_reverse_mapping' in session:
                    prediction = session['ml_reverse_mapping'][int(prediction)]
                
                # Get class probabilities if available
                probabilities = None
                if hasattr(model, 'predict_proba'):
                    proba = model.predict_proba(input_processed)[0]
                    
                    # If we have a target mapping, use original labels
                    if 'ml_reverse_mapping' in session:
                        reverse_mapping = session['ml_reverse_mapping']
                        probabilities = {reverse_mapping[i]: float(proba[i]) for i in range(len(proba))}
                    else:
                        probabilities = {str(i): float(proba[i]) for i in range(len(proba))}
                
                return jsonify({
                    'prediction': prediction,
                    'probabilities': probabilities
                })
            
            elif model_type == 'regression':
                prediction = float(model.predict(input_processed)[0])
                return jsonify({'prediction': prediction})
            
            elif model_type == 'clustering':
                cluster = int(model.predict(input_processed)[0])
                return jsonify({'prediction': cluster})
            
            else:
                return jsonify({'error': f'Unsupported model type: {model_type}'}), 400
        
        except Exception as e:
            return jsonify({'error': f'Error making prediction: {str(e)}'}), 500
            
    except Exception as e:
        return jsonify({'error': str(e)}), 500

@app.route('/export_model', methods=['POST'])
def export_model():
    """Export the trained model"""
    # Check if model exists in session
    if 'ml_model' not in session:
        return jsonify({'error': 'No trained model available. Train a model first.'}), 400
    
    # Import joblib for model serialization
    try:
        import joblib
    except ImportError:
        return jsonify({'error': 'Required libraries not installed. Install joblib.'}), 500
    
    # Get model info
    model = session.get('ml_model')
    model_type = session.get('ml_model_type')
    features = session.get('ml_features')
    scaler = session.get('ml_scaler')
    
    # Get model name and description from request
    data = request.json
    model_name = data.get('model_name', 'untitled_model')
    model_description = data.get('model_description', '')
    
    try:
        # Create a directory for models if it doesn't exist
        os.makedirs('models', exist_ok=True)
        
        # Create a dictionary with all model info
        model_info = {
            'model': model,
            'type': model_type,
            'features': features,
            'scaler': scaler,
            'description': model_description,
            'date_created': pd.Timestamp.now().strftime('%Y-%m-%d %H:%M:%S')
        }
        
        # Add target info for classification/regression
        if model_type in ['classification', 'regression']:
            model_info['target'] = session.get('ml_target')
        
        # Add target mapping for classification
        if model_type == 'classification' and 'ml_target_mapping' in session:
            model_info['target_mapping'] = session.get('ml_target_mapping')
            model_info['reverse_mapping'] = session.get('ml_reverse_mapping')
        
        # Save the model
        filename = f"models/{model_name.replace(' ', '_').lower()}.joblib"
        joblib.dump(model_info, filename)
        
        return jsonify({'success': True, 'filename': filename})
    
    except Exception as e:
        return jsonify({'error': f'Error exporting model: {str(e)}'}), 500

@app.route('/generate_report', methods=['POST'])
def generate_report():
    """Generate a report for the trained model"""
    # Check if model exists in session
    if 'ml_model' not in session:
        return jsonify({'error': 'No trained model available. Train a model first.'}), 400
    
    try:
        # Get model info
        model_type = session.get('ml_model_type')
        
        # Get additional info from request
        data = request.json
        model_name = data.get('model_name', 'Untitled Model')
        model_description = data.get('model_description', '')
        
        # Create a simple HTML report
        report_html = f"""
        <!DOCTYPE html>
        <html>
        <head>
            <title>ML Model Report: {model_name}</title>
            <style>
                body {{ font-family: Arial, sans-serif; margin: 20px; }}
                .header {{ background-color: #f0f0f0; padding: 10px; margin-bottom: 20px; }}
                .section {{ margin-bottom: 20px; }}
                table {{ border-collapse: collapse; width: 100%; }}
                th, td {{ border: 1px solid #ddd; padding: 8px; text-align: left; }}
                th {{ background-color: #f2f2f2; }}
            </style>
        </head>
        <body>
            <div class="header">
                <h1>Machine Learning Model Report</h1>
                <h2>{model_name}</h2>
                <p>{model_description}</p>
                <p>Generated on: {pd.Timestamp.now().strftime('%Y-%m-%d %H:%M:%S')}</p>
            </div>
            
            <div class="section">
                <h3>Model Information</h3>
                <table>
                    <tr><th>Model Type</th><td>{model_type}</td></tr>
                    <tr><th>Features</th><td>{', '.join(session.get('ml_features', []))}</td></tr>
        """
        
        # Add target for classification/regression
        if model_type in ['classification', 'regression']:
            report_html += f"""
                    <tr><th>Target</th><td>{session.get('ml_target', '')}</td></tr>
            """
        
        # Close the table and add more sections
        report_html += """
                </table>
            </div>
            
            <div class="section">
                <h3>Model Performance</h3>
                <p>For detailed model performance metrics and visualizations, please use the interactive dashboard.</p>
            </div>
            
            <div class="section">
                <h3>Model Usage</h3>
                <p>To use this model for predictions, you can:</p>
                <ol>
                    <li>Export the model using the "Export Model" button</li>
                    <li>Load the model using joblib: <code>model_info = joblib.load('model_filename.joblib')</code></li>
                    <li>Access the model and make predictions</li>
                </ol>
            </div>
        </body>
        </html>
        """
        
        # Create report directory if it doesn't exist
        os.makedirs('reports', exist_ok=True)
        
        # Save the report
        report_filename = f"reports/{model_name.replace(' ', '_').lower()}_report.html"
        with open(report_filename, 'w') as f:
            f.write(report_html)
        
        # Create a URL for the report
        report_url = url_for('static', filename='../' + report_filename)
        
        return jsonify({'success': True, 'report_url': report_url})
        
    except Exception as e:
        return jsonify({'error': f'Error generating report: {str(e)}'}), 500

@app.route('/manage_files')
def manage_files():
    # Get all files for this session
    session_id = get_session_id()
    
    # Get uploaded files
    uploaded_files = UploadedFile.query.filter_by(session_id=session_id).order_by(UploadedFile.date_uploaded.desc()).all()
    
    # Get processed files
    processed_files = ProcessedFile.query.filter_by(session_id=session_id).order_by(ProcessedFile.date_processed.desc()).all()

    # Combine all files for a unified table
    all_files = []
    for f in uploaded_files:
        file_path = f.filepath
        file_size = os.path.getsize(file_path) if os.path.exists(file_path) else 0
        all_files.append({
            'id': f.id,
            'filename': f.filename,
            'type': f.filename.split('.')[-1].lower(),
            'date': f.date_uploaded,
            'status': 'Uploaded',
            'file_type': 'uploaded',
            'size': file_size
        })
    for f in processed_files:
        file_path = f.filepath
        file_size = os.path.getsize(file_path) if os.path.exists(file_path) else 0
        all_files.append({
            'id': f.id,
            'filename': f.filename,
            'type': f.filename.split('.')[-1].lower(),
            'date': f.date_processed,
            'status': f.process_type.capitalize() if f.process_type else 'Processed',
            'file_type': 'processed',
            'size': file_size
        })
    all_files.sort(key=lambda x: x['date'], reverse=True)
    
    return render_template('manage_files.html', 
                          uploaded_files=uploaded_files, 
                          processed_files=processed_files,
                          all_files=all_files,
                          current_file=session.get('filepath'))

@app.route('/switch_file/<int:file_id>/<file_type>')
def switch_file(file_id, file_type):
    # Get the file from database
    if file_type == 'uploaded':
        file_obj = UploadedFile.query.get_or_404(file_id)
    else:
        file_obj = ProcessedFile.query.get_or_404(file_id)
    
    # Check if file exists
    if not os.path.exists(file_obj.filepath):
        flash('File not found on disk', 'danger')
        return redirect(url_for('manage_files'))
    
    # Update session
    session['filepath'] = file_obj.filepath
    session['filename'] = file_obj.filename
    
    flash(f'Switched to file: {file_obj.filename}', 'success')
    return redirect(url_for('data_cleaning'))

@app.route('/delete_file/<int:file_id>/<file_type>')
def delete_file(file_id, file_type):
    # Get the file from database
    if file_type == 'uploaded':
        file_obj = UploadedFile.query.get_or_404(file_id)
    else:
        file_obj = ProcessedFile.query.get_or_404(file_id)
    
    # Delete file from disk if exists
    if os.path.exists(file_obj.filepath):
        os.remove(file_obj.filepath)
    
    # Delete from database
    db.session.delete(file_obj)
    db.session.commit()
    
    # If this was the current file, clear session
    if session.get('filepath') == file_obj.filepath:
        session.pop('filepath', None)
        session.pop('filename', None)
        session.pop('columns', None)
    
    flash(f'Deleted file: {file_obj.filename}', 'success')
    return redirect(url_for('manage_files'))

@app.route('/api/ts/data/preview', methods=['GET'])
def get_ts_data_preview():
    try:
        # Get data from session
        df = get_session_data()
        if df is None:
            return jsonify({'error': 'No data available. Please upload or load a dataset first.'}), 400
            
        # Get column information
        columns = df.columns.tolist()
        dtypes = df.dtypes.astype(str).to_dict()
        
        # Identify datetime columns
        date_columns = [col for col, dtype in dtypes.items() 
                       if 'datetime' in dtype.lower() or df[col].dtype == 'datetime64[ns]']
        
        # Identify numeric columns
        numeric_columns = df.select_dtypes(include=[np.number]).columns.tolist()
        
        return jsonify({
            'columns': columns,
            'dtypes': dtypes,
            'date_columns': date_columns,
            'numeric_columns': numeric_columns,
            'rows': len(df),
            'dataset_name': session.get('filename', 'Unknown')
        })
        
    except Exception as e:
        return jsonify({'error': str(e)}), 500

@app.route('/api/ts/convert-datetime', methods=['POST'])
def convert_to_datetime():
    try:
        data = request.json
        column = data.get('column')
        format = data.get('format')  # Optional format string
        
        if not column:
            return jsonify({'error': 'Column name is required'}), 400
            
        df = get_session_data()
        if df is None:
            return jsonify({'error': 'No data available'}), 400
            
        # Try to convert to datetime
        try:
            if format:
                df[column] = pd.to_datetime(df[column], format=format)
            else:
                df[column] = pd.to_datetime(df[column])
                
            # Update session data
            session['data'] = df.to_dict('records')
            
            return jsonify({'success': True, 'message': f'Successfully converted {column} to datetime'})
            
        except Exception as e:
            return jsonify({'error': f'Failed to convert column: {str(e)}'}), 400
            
    except Exception as e:
        return jsonify({'error': str(e)}), 500

@app.route('/api/ts/plot', methods=['POST'])
@csrf.exempt
def generate_ts_plot():
    try:
        data = request.json
        date_column = data.get('date_column')
        value_column = data.get('value_column')
        resample = data.get('resample', False)
        freq = data.get('freq', 'D')
        agg = data.get('agg', 'mean')
        
        if not date_column or not value_column:
            return jsonify({'error': 'Date column and value column are required'}), 400
            
        df = get_session_data()
        if df is None:
            return jsonify({'error': 'No data available'}), 400
            
        # Prepare time series data
        ts_data = df[[date_column, value_column]].copy()
        ts_data = ts_data.sort_values(by=date_column)
        
        # Handle resampling if requested
        if resample:
            ts_data = ts_data.set_index(date_column)
            ts_data = ts_data.resample(freq).agg(agg)
            ts_data = ts_data.reset_index()
            
        # Convert to list format for JSON
        plot_data = {
            'dates': ts_data[date_column].dt.strftime('%Y-%m-%d %H:%M:%S').tolist(),
            'values': ts_data[value_column].tolist()
        }
        
        return jsonify(plot_data)
        
    except Exception as e:
        return jsonify({'error': str(e)}), 500

@app.route('/api/ts/decompose', methods=['POST'])
@csrf.exempt
def decompose_time_series():
    try:
        data = request.json
        date_column = data.get('date_column')
        value_column = data.get('value_column')
        period = data.get('period')
        model = data.get('model', 'additive')
        
        if not date_column or not value_column:
            return jsonify({'error': 'Date column and value column are required'}), 400
            
        df = get_session_data()
        if df is None:
            return jsonify({'error': 'No data available'}), 400
            
        # Prepare time series data
        ts_data = df[[date_column, value_column]].copy()
        ts_data = ts_data.sort_values(by=date_column)
        ts_data = ts_data.set_index(date_column)
        
        # Perform decomposition
        decomposition = seasonal_decompose(ts_data[value_column], 
                                         period=int(period), 
                                         model=model)
                                         
        # Convert components to lists for JSON
        result = {
            'dates': ts_data.index.strftime('%Y-%m-%d %H:%M:%S').tolist(),
            'observed': decomposition.observed.tolist(),
            'trend': decomposition.trend.tolist(),
            'seasonal': decomposition.seasonal.tolist(),
            'residual': decomposition.resid.tolist()
        }
        
        return jsonify(result)
        
    except Exception as e:
        return jsonify({'error': str(e)}), 500

@app.route('/api/ts/forecast', methods=['POST'])
@csrf.exempt
def forecast_time_series():
    try:
        data = request.json
        date_column = data.get('date_column')
        value_column = data.get('value_column')
        method = data.get('method', 'sma')
        periods = int(data.get('periods', 10))
        params = data.get('params', {})
        
        if not date_column or not value_column:
            return jsonify({'error': 'Date column and value column are required'}), 400
            
        df = get_session_data()
        if df is None:
            return jsonify({'error': 'No data available'}), 400
            
        # Prepare time series data
        ts_data = df[[date_column, value_column]].copy()
        ts_data = ts_data.sort_values(by=date_column)
        
        # Generate forecast based on method
        if method == 'sma':
            window = int(params.get('window', 3))
            # Simple Moving Average
            values = ts_data[value_column].values
            ma = pd.Series(values).rolling(window=window).mean()
            forecast = [ma.iloc[-1]] * periods
            fitted = ma.tolist()
            
        elif method == 'ema':
            alpha = float(params.get('alpha', 0.3))
            # Exponential Moving Average
            values = ts_data[value_column].values
            ema = pd.Series(values).ewm(alpha=alpha).mean()
            forecast = [ema.iloc[-1]] * periods
            fitted = ema.tolist()
            
        else:  # linear trend
            # Simple linear regression
            X = np.arange(len(ts_data)).reshape(-1, 1)
            y = ts_data[value_column].values
            
            model = LinearRegression()
            model.fit(X, y)
            
            fitted = model.predict(X)
            future_X = np.arange(len(ts_data), len(ts_data) + periods).reshape(-1, 1)
            forecast = model.predict(future_X)
            
        # Generate future dates
        last_date = ts_data[date_column].iloc[-1]
        freq = pd.infer_freq(ts_data[date_column])
        if not freq:
            freq = 'D'  # Default to daily if can't infer
            
        future_dates = pd.date_range(start=last_date, periods=periods + 1, freq=freq)[1:]
        
        result = {
            'dates': ts_data[date_column].dt.strftime('%Y-%m-%d %H:%M:%S').tolist(),
            'values': ts_data[value_column].tolist(),
            'fitted': fitted,
            'forecast_dates': future_dates.strftime('%Y-%m-%d %H:%M:%S').tolist(),
            'forecast': forecast.tolist()
        }
        
        return jsonify(result)
        
    except Exception as e:
        return jsonify({'error': str(e)}), 500

@app.route('/api/inventory/calculate', methods=['POST'])
@csrf.exempt
def calculate_inventory_metrics():
    try:
        data = request.json
        
        # Extract input values
        purchase_cost = float(data.get('purchase_cost', 0))
        order_cost = float(data.get('order_cost', 0))
        physical_holding_rate = float(data.get('physical_holding_rate', 0))
        financial_holding_rate = float(data.get('financial_holding_rate', 0))
        avg_inventory_value = float(data.get('avg_inventory_value', 0))
        annual_sales = float(data.get('annual_sales', 0))
        cogs = float(data.get('cogs', 0))
        
        # Calculate holding costs
        physical_holding_cost = avg_inventory_value * (physical_holding_rate / 100)
        financial_holding_cost = avg_inventory_value * (financial_holding_rate / 100)
        total_holding_cost = physical_holding_cost + financial_holding_cost
        
        # Calculate inventory turnover metrics
        inventory_turnover = cogs / avg_inventory_value if avg_inventory_value > 0 else 0
        days_inventory = 365 / inventory_turnover if inventory_turnover > 0 else 0
        
        # Calculate asset utilization
        asset_turnover = annual_sales / (avg_inventory_value + order_cost) if (avg_inventory_value + order_cost) > 0 else 0
        
        # Calculate total inventory cost
        total_inventory_cost = purchase_cost + order_cost + total_holding_cost
        
        return jsonify({
            'physical_holding_cost': physical_holding_cost,
            'financial_holding_cost': financial_holding_cost,
            'total_holding_cost': total_holding_cost,
            'inventory_turnover': inventory_turnover,
            'days_inventory': days_inventory,
            'asset_turnover': asset_turnover,
            'total_inventory_cost': total_inventory_cost
        })
        
    except Exception as e:
        return jsonify({'error': str(e)}), 500

@app.route('/api/eoq/calculate', methods=['POST'])
@csrf.exempt
def calculate_eoq():
    try:
        data = request.get_json()
        
        # Extract parameters
        annual_demand = float(data.get('annual_demand', 400))
        order_cost = float(data.get('order_cost', 500))
        unit_cost = float(data.get('unit_cost', 200))
        holding_rate = float(data.get('holding_rate', 0.2))
        custom_order = float(data.get('custom_order', 0))
        
        # Calculate optimal order quantity
        optimal_order = math.sqrt((2 * annual_demand * order_cost) / (unit_cost * holding_rate))
        
        # Calculate costs for optimal order
        optimal_costs = calculate_costs(optimal_order, annual_demand, order_cost, unit_cost, holding_rate)
        
        # Calculate costs for custom order if provided
        custom_costs = calculate_costs(custom_order, annual_demand, order_cost, unit_cost, holding_rate) if custom_order > 0 else None
        
        # Generate data points for cost curves
        order_sizes = [optimal_order * (0.5 + i * 0.1) for i in range(20)]
        order_costs = [(annual_demand / size) * order_cost for size in order_sizes]
        holding_costs = [(size / 2) * unit_cost * holding_rate for size in order_sizes]
        total_costs = [order_costs[i] + holding_costs[i] for i in range(len(order_sizes))]
        
        # Generate inventory pattern data
        time_periods = 12  # One year
        time_points = [i * 0.5 for i in range(time_periods * 2 + 1)]
        
        # Calculate optimal inventory pattern
        optimal_inventory = []
        for t in time_points:
            cycle = t % (optimal_order / (annual_demand / 12))
            inventory = optimal_order - (cycle * (annual_demand / 12))
            optimal_inventory.append(max(0, inventory))
        
        # Calculate custom inventory pattern if provided
        custom_inventory = []
        if custom_order > 0:
            for t in time_points:
                cycle = t % (custom_order / (annual_demand / 12))
                inventory = custom_order - (cycle * (annual_demand / 12))
                custom_inventory.append(max(0, inventory))
        
        return jsonify({
            'optimal_order': optimal_order,
            'optimal_costs': optimal_costs,
            'custom_costs': custom_costs,
            'order_sizes': order_sizes,
            'order_costs': order_costs,
            'holding_costs': holding_costs,
            'total_costs': total_costs,
            'time_points': time_points,
            'optimal_inventory': optimal_inventory,
            'custom_inventory': custom_inventory
        })
        
    except Exception as e:
        return jsonify({'error': str(e)}), 400

def calculate_costs(order_size, annual_demand, order_cost, unit_cost, holding_rate):
    try:
        num_orders = annual_demand / order_size
        annual_order_cost = num_orders * order_cost
        avg_inventory = order_size / 2
        annual_holding_cost = avg_inventory * unit_cost * holding_rate
        total_cost = annual_order_cost + annual_holding_cost
        
        return {
            'order_cost': annual_order_cost,
            'holding_cost': annual_holding_cost,
            'total_cost': total_cost,
            'num_orders': num_orders
        }
    except:
        return {
            'order_cost': 0,
            'holding_cost': 0,
            'total_cost': 0,
            'num_orders': 0
        }

@app.route('/api/clv/data/preview', methods=['GET'])
def get_clv_data_preview():
    try:
        df = get_session_data()
        if df is None:
            return jsonify({'error': 'No data available. Please upload or load a dataset first.'}), 400
            
        # Get column information
        columns = df.columns.tolist()
        dtypes = df.dtypes.astype(str).to_dict()
        
        # Identify potential columns based on common names
        id_cols = [col for col in columns if any(term in col.lower() for term in ['customer', 'client', 'user', 'id'])]
        date_cols = [col for col in columns if any(term in col.lower() for term in ['date', 'time', 'invoice', 'purchase'])]
        quantity_cols = [col for col in columns if any(term in col.lower() for term in ['quantity', 'qty', 'amount', 'count'])]
        price_cols = [col for col in columns if any(term in col.lower() for term in ['price', 'value', 'revenue', 'sales'])]
        
        # Get data info
        info = get_data_info().json if hasattr(get_data_info(), 'json') else {}

        return jsonify({
            'columns': columns,
            'dtypes': dtypes,
            'suggested_columns': {
                'customer_id': id_cols,
                'invoice_date': date_cols,
                'quantity': quantity_cols,
                'price': price_cols
            },
            'rows': len(df),
            'dataset_name': session.get('filename', 'Unknown'),
            'data_info': info  # Add this line
        })
    except Exception as e:
        return jsonify({'error': str(e)}), 500

@app.route('/api/clv/calculate', methods=['POST'])
@csrf.exempt
def calculate_clv():
    """Calculate Customer Lifetime Value"""
    try:
        df = get_session_data()
        if df is None:
            return jsonify({'error': 'No data loaded'}), 404
        
        data = request.get_json()
        customer_id_col = data.get('customer_id_col')
        date_col = data.get('date_col')
        amount_col = data.get('amount_col')
        
        if not all([customer_id_col, date_col, amount_col]):
            return jsonify({'error': 'Missing required columns'}), 400
        
        # Convert date column to datetime
        df[date_col] = pd.to_datetime(df[date_col])
        
        # Calculate recency, frequency, monetary value
        today = df[date_col].max()
        
        rfm = df.groupby(customer_id_col).agg({
<<<<<<< HEAD
                date_col: lambda x: (today - x.max()).days,  # Recency
                customer_id_col: 'count',  # Frequency
                amount_col: 'sum'  # Monetary
            }).rename(columns={
                date_col: 'Recency',
                customer_id_col: 'Frequency',
                amount_col: 'Monetary'
            })

=======
            date_col: lambda x: (today - x.max()).days,  # Recency
            amount_col: 'sum'  # Monetary
        }).reset_index()
>>>>>>> e3210b3d
        
        # Rename columns to standard names
        rfm = rfm.rename(columns={date_col: 'recency', amount_col: 'monetary'})
        
        # Add frequency as a new column (number of transactions per customer)
        rfm['frequency'] = df.groupby(customer_id_col).size().values
        
        # Reorder columns
        rfm = rfm[[customer_id_col, 'recency', 'frequency', 'monetary']]
        
        # Calculate CLV
        # Using a simple formula: CLV = Average Order Value × Purchase Frequency × Customer Lifespan
        avg_lifespan = 365  # Assuming 1 year for this example
        
        # Handle zero recency values to prevent division by zero
        rfm['recency'] = rfm['recency'].replace(0, 1)  # Replace zeros with 1 to avoid division by zero
        
        rfm['clv'] = (rfm['monetary'] / rfm['frequency']) * rfm['frequency'] * (avg_lifespan / rfm['recency'])
        
        # Prepare results
        results = {
            'customers': rfm.to_dict(orient='records'),
            'summary': {
                'total_customers': len(rfm),
                'average_clv': float(rfm['clv'].mean()),
                'total_revenue': float(rfm['monetary'].sum()),
                'average_order_value': float(rfm['monetary'].sum() / rfm['frequency'].sum())
            }
        }
        
        return jsonify(results)
        
    except Exception as e:
        print(f"Error in CLV calculation: {str(e)}")
        return jsonify({'error': str(e)}), 500

@app.route('/api/data/info', methods=['GET'])
def get_data_info():
        """Get information about the loaded dataset"""
        data_manager = DataManager() # Get the singleton
        print(f"DataManager: Instance ID in get_data_info: {id(data_manager)}")
        print(f"DataManager: Session in get_data_info: {data_manager._session is not None}")
        df = data_manager.get_data() # Access the loaded data (DataFrame)

        if df is None:
            print("DataManager.data is None in get_data_info")
            return jsonify({
                "message": "No dataset loaded.",
                "status": "error",
                "data": {}
            }), 400 # Return a 400 status code for bad request
        else:
            data_info = data_manager.get_metadata() # Or a dedicated method to get summary info
            return jsonify({
                "message": "Dataset loaded successfully.",
                "status": "success",
                "data": data_info
            }), 200


@app.route('/visualization')
def require_data(f):
    @functools.wraps(f)
    def wrapper(*args, **kwargs):
        ## Add data check logic here
        # Example: Check if data is in session
        # if 'data' not in session:
        #     return redirect(url_for('upload'))
        return f(*args, **kwargs)
    return wrapper
def visualization():
    return render_template('visualization.html')

@app.route('/api/data/preview', methods=['GET'])
def get_data_preview():
    """Get a preview of the loaded data"""
    try:
        df = get_session_data()
        if df is None:
            return jsonify({'error': 'No data loaded'}), 404
            
        # Convert data to JSON-serializable format
        preview_data = []
        for idx, row in df.head(10).iterrows():
            row_dict = {}
            for col, val in row.items():
                if pd.isna(val):
                    row_dict[col] = None
                elif isinstance(val, (np.integer, np.int64)):
                    row_dict[col] = int(val)
                elif isinstance(val, (np.floating, np.float64)):
                    row_dict[col] = float(val)
                elif isinstance(val, (np.datetime64, pd.Timestamp)):
                    row_dict[col] = val.isoformat()
                else:
                    row_dict[col] = str(val)
            preview_data.append(row_dict)
        
        # Create metadata
        metadata = {
            'filename': session.get('filename', 'Unknown'),
            'last_updated': datetime.datetime.now().isoformat(),
            'row_count': len(df),
            'column_count': len(df.columns)
        }
        
        return jsonify({
            'data': preview_data,
            'columns': df.columns.tolist(),
            'row_count': len(df),
            'column_count': len(df.columns),
            'filename': metadata.get('filename', 'Unknown'),
            'last_updated': metadata.get('last_updated'),
            'column_types': {col: str(dtype) for col, dtype in df.dtypes.items()}
        })
    except Exception as e:
        print(f"Error in data preview: {str(e)}")
        return jsonify({'error': f'Failed to load data: {str(e)}'}), 500

@app.route('/safety_stock')
def safety_stock():
    try:
        data = get_session_data()
        has_data = data is not None
        return render_template('safety_stock.html', 
                              has_data=has_data, 
                              message="No data loaded. You can still use the simulation with manual inputs." if not has_data else "")
    except Exception as e:
        print(f"Error in safety stock calculation: {str(e)}")
        return render_template('safety_stock.html', 
                              has_data=False, 
                              message="An error occurred. You can still use the simulation with manual inputs.")

@app.route('/api/safety-stock/simulate', methods=['POST'])
@csrf.exempt  # Exempt this route from CSRF protection since we're handling it in the frontend
def simulate_safety_stock():
    try:
        data = request.get_json()
        
        # Extract parameters
        service_level = float(data['service_level']) / 100
        sigma = float(data['sigma'])
        lead_time = float(data['lead_time'])
        expected_demand = float(data['expected_demand'])
        unit_profit = float(data['unit_profit'])
        holding_rate = float(data['holding_rate'])
        weeks = int(data['weeks'])
        
        # Calculate safety stock
        z = norm.ppf(service_level)
        safety_stock = z * sigma * math.sqrt(lead_time)
        
        # Run simulation
        stock_outs = 0
        lost_units = 0
        total_excess = 0
        current_stock = safety_stock + expected_demand  # Start with safety stock + expected demand
        
        # Simulate weekly demand
        np.random.seed()  # Reset random seed
        for _ in range(weeks):
            # Generate random demand with normal distribution
            demand = np.random.normal(expected_demand, sigma)
            
            if demand > current_stock:
                # Stock out occurred
                stock_outs += 1
                lost_units += (demand - current_stock)
                current_stock = 0
            else:
                # Record excess before demand
                excess = max(0, current_stock - demand)
                total_excess += excess
                current_stock = excess
            
            # Replenish inventory back to safety stock + expected demand
            current_stock = safety_stock + expected_demand
        
        # Calculate metrics
        avg_excess = total_excess / weeks
        lost_profit = lost_units * unit_profit
        holding_cost = avg_excess * holding_rate * weeks
        
        # Determine action based on stockouts
        stockout_rate = stock_outs / weeks
        if stockout_rate > 0.05:  # More than 5% stockout rate
            action = "Raise Service"
        elif stockout_rate < 0.02:  # Less than 2% stockout rate
            action = "Lower Service"
        else:
            action = "Maintain Service"
        
        return jsonify({
            'stock_outs': stock_outs,
            'lost_units': int(lost_units),
            'lost_profit': lost_profit,
            'avg_excess': avg_excess,
            'holding_cost': holding_cost,
            'action': action
        })
        
    except Exception as e:
        return jsonify({'error': str(e)}), 400

@app.route('/inventory', methods=['GET'])
def inventory():
    return render_template('inventory.html')

@app.route('/api/inventory/analyze', methods=['POST'])
@csrf.exempt
def analyze_inventory():
    try:
        data = request.get_json()
        
        # Extract parameters
        annual_demand = float(data['annual_demand'])
        unit_cost = float(data['unit_cost'])
        holding_cost = float(data['holding_cost']) / 100  # Convert percentage to decimal
        order_cost = float(data['order_cost'])
        lead_time = float(data['lead_time'])
        service_level = float(data['service_level']) / 100  # Convert percentage to decimal
        
        # Calculate EOQ
        eoq = math.sqrt((2 * annual_demand * order_cost) / (unit_cost * holding_cost))
        
        # Calculate safety stock
        z = norm.ppf(service_level)
        daily_demand = annual_demand / 365
        demand_std = daily_demand * 0.2  # Assuming standard deviation is 20% of daily demand
        safety_stock = z * demand_std * math.sqrt(lead_time)
        
        # Calculate reorder point
        rop = (daily_demand * lead_time) + safety_stock
        
        # Calculate average inventory
        avg_inventory = (eoq / 2) + safety_stock
        
        # Calculate costs
        annual_holding_cost = avg_inventory * unit_cost * holding_cost
        annual_order_cost = (annual_demand / eoq) * order_cost
        total_annual_cost = annual_holding_cost + annual_order_cost
        
        # Generate inventory pattern for visualization
        days = 90  # Show 90 days pattern
        time_points = list(range(days))
        inventory_levels = []
        
        current_inventory = eoq
        daily_demand_values = np.random.normal(daily_demand, demand_std, days)
        
        for day in range(days):
            # If inventory hits reorder point, place an order
            if current_inventory <= rop:
                current_inventory += eoq
            
            # Subtract daily demand
            current_inventory = max(0, current_inventory - daily_demand_values[day])
            inventory_levels.append(current_inventory)
        
        return jsonify({
            'eoq': eoq,
            'rop': rop,
            'safety_stock': safety_stock,
            'avg_inventory': avg_inventory,
            'annual_holding_cost': annual_holding_cost,
            'annual_order_cost': annual_order_cost,
            'total_annual_cost': total_annual_cost,
            'inventory_pattern': {
                'time_points': time_points,
                'inventory_levels': inventory_levels
            }
        })
        
    except Exception as e:
        return jsonify({'error': str(e)}), 400

@app.before_request
def before_request():
    """Initialize DataManager with the current session before each request"""
    data_manager.init_app(session)

# Add CSRF token route for AJAX requests
@app.route('/get-csrf-token')
def get_csrf_token():
    token = generate_csrf()
    return jsonify({'csrf_token': token})

# Add CSRF token context processor for templates
@app.context_processor
def inject_csrf_token():
    return {'csrf_token': generate_csrf()}

@app.route('/api/data/dtypes', methods=['GET'])
def api_data_dtypes():
    df = get_session_data()
    if df is None:
        return jsonify({"error": "No data loaded"})
    
    data_types = {}
    for col in df.columns:
        data_types[col] = str(df[col].dtype)
    
    return jsonify(data_types)

@app.route('/api/data/columns', methods=['GET'])
def api_data_columns():
    df = get_session_data()
    if df is None:
        return jsonify({"error": "No data loaded"})
    
    columns = df.columns.tolist()
    return jsonify({
        'columns': columns,
        'numeric_columns': df.select_dtypes(include=['number']).columns.tolist(),
        'categorical_columns': df.select_dtypes(include=['object', 'category']).columns.tolist(),
        'datetime_columns': df.select_dtypes(include=['datetime', 'datetime64']).columns.tolist()
    })

@app.route('/api/data/overview', methods=['GET'])
def api_data_overview():
    df = get_session_data()
    if df is None:
        return jsonify({"error": "No data loaded"})
    overview = {
        'metadata': {
            'row_count': len(df),
            'column_count': len(df.columns),
            'filename': session.get('filename', 'Unknown'),
            'last_updated': datetime.datetime.now().isoformat()
        },
        'dtype_counts': {str(k): int(v) for k, v in df.dtypes.value_counts().to_dict().items()},
        'columns': df.columns.tolist(),
        'column_stats': {
            col: {
                'dtype': str(df[col].dtype),
                'missing': int(df[col].isna().sum()),
                'unique_values': int(df[col].nunique())
            } for col in df.columns
        }
    }
    return jsonify(overview)

@app.route('/api/data/skewness', methods=['GET'])
def api_data_skewness():
    df = get_session_data()
    if df is None:
        return jsonify({"error": "No data loaded"})
    
    # Calculate skewness for numeric columns
    skewness = {}
    skewness_data = []
    numeric_cols = df.select_dtypes(include=['number']).columns
    
    for col in numeric_cols:
        try:
            skew_value = float(df[col].skew())
            skewness[col] = {
                'skew': skew_value,
                'interpretation': 'Highly right-skewed' if skew_value > 1 else
                                'Moderately right-skewed' if skew_value > 0.5 else
                                'Approximately symmetric' if abs(skew_value) <= 0.5 else
                                'Moderately left-skewed' if skew_value > -1 else
                                'Highly left-skewed'
            }
            # Add to the array format needed by the frontend
            skewness_data.append({
                'column': col,
                'skewness': skew_value,
                'interpretation': skewness[col]['interpretation']
            })
        except Exception as e:
            skewness[col] = {
                'skew': None,
                'error': str(e)
            }
    
    # Sort skewness data by absolute skewness value (descending)
    skewness_data.sort(key=lambda x: abs(x['skewness']), reverse=True)
    
    return jsonify({
        'skewness': skewness,
        'skewness_data': skewness_data,
        'columns': df.columns.tolist()
    })

@app.route('/api/data/transform', methods=['POST'])
@csrf.exempt
def transform_data():
    """Apply transformations to the dataset (advanced data cleaning)"""
    try:
        df = get_session_data()
        if df is None:
            return jsonify({"error": "No data loaded"}), 404
        
        # Get transformation parameters
        data = request.get_json()
        print(f"Received transform request data: {data}")
        
        if not data:
            return jsonify({"error": "No transformation parameters provided. Make sure to send a valid JSON body."}), 400
            
        # Extract parameters with flexible parsing for multiple possible frontend formats
        # Handle the transform_form from advanced_data_cleaning.html
        if 'method' in data:
            transformation = data.get('method')
            if transformation == 'yeo-johnson':
                transformation = 'yeo_johnson'
            elif transformation == 'box-cox':
                transformation = 'boxcox'
        else:
            transformation = data.get('transformation') or data.get('transform_type') or data.get('type')
            
        columns = data.get('columns', []) or data.get('column', [])
        
        # Convert single column to list if needed
        if isinstance(columns, str):
            columns = [columns]
        
        print(f"Parsed transformation: {transformation}, columns: {columns}")
            
        if not transformation:
            return jsonify({
                "error": "Transformation type not specified",
                "received_data": data,
                "help": "Request must include 'transformation', 'transform_type', or 'method' field"
            }), 400
            
        if not columns:
            return jsonify({
                "error": "No columns selected for transformation",
                "received_data": data, 
                "help": "Request must include 'columns' field with at least one column name"
            }), 400
        
        # Make a copy of the dataframe to avoid modifying the original
        df_transformed = df.copy()
        
        # Apply the transformation
        applied_transforms = []
        
        if transformation == 'log':
            # Log transformation (with handling of negative and zero values)
            for col in columns:
                if col not in df.columns:
                    continue
                    
                if not pd.api.types.is_numeric_dtype(df[col]):
                    applied_transforms.append({
                        'column': col,
                        'success': False,
                        'message': 'Log transformation can only be applied to numeric columns'
                    })
                    continue
                
                # Handle negative and zero values
                min_val = df[col].min()
                if min_val <= 0:
                    # Shift all values to make the minimum positive
                    shift = abs(min_val) + 1 if min_val < 0 else 1
                    df_transformed[col] = np.log(df[col] + shift)
                    applied_transforms.append({
                        'column': col,
                        'success': True,
                        'message': f'Applied log transformation with shift of {shift}'
                    })
                else:
                    df_transformed[col] = np.log(df[col])
                    applied_transforms.append({
                        'column': col,
                        'success': True,
                        'message': 'Applied log transformation'
                    })
        
        elif transformation == 'sqrt':
            # Square root transformation (handles negative values by squaring them first)
            for col in columns:
                if col not in df.columns:
                    continue
                    
                if not pd.api.types.is_numeric_dtype(df[col]):
                    applied_transforms.append({
                        'column': col,
                        'success': False,
                        'message': 'Square root transformation can only be applied to numeric columns'
                    })
                    continue
                
                # Handle negative values
                neg_mask = df[col] < 0
                if neg_mask.any():
                    # For negative values, square them first to make them positive
                    df_transformed.loc[neg_mask, col] = -np.sqrt(df[col][neg_mask] ** 2)
                    df_transformed.loc[~neg_mask, col] = np.sqrt(df[col][~neg_mask])
                    applied_transforms.append({
                        'column': col,
                        'success': True,
                        'message': 'Applied square root transformation (negative values handled)'
                    })
                else:
                    df_transformed[col] = np.sqrt(df[col])
                    applied_transforms.append({
                        'column': col,
                        'success': True,
                        'message': 'Applied square root transformation'
                    })
        
        elif transformation == 'standard_scale':
            # Standardization (mean=0, std=1)
            from sklearn.preprocessing import StandardScaler
            scaler = StandardScaler()
            
            for col in columns:
                if col not in df.columns:
                    continue
                    
                if not pd.api.types.is_numeric_dtype(df[col]):
                    applied_transforms.append({
                        'column': col,
                        'success': False,
                        'message': 'Standardization can only be applied to numeric columns'
                    })
                    continue
                
                # Standardize
                df_transformed[col] = scaler.fit_transform(df[col].values.reshape(-1, 1)).flatten()
                applied_transforms.append({
                    'column': col,
                    'success': True,
                    'message': 'Applied standardization (mean=0, std=1)'
                })
        
        elif transformation == 'min_max_scale':
            # Min-Max scaling (0 to 1)
            from sklearn.preprocessing import MinMaxScaler
            scaler = MinMaxScaler()
            
            for col in columns:
                if col not in df.columns:
                    continue
                    
                if not pd.api.types.is_numeric_dtype(df[col]):
                    applied_transforms.append({
                        'column': col,
                        'success': False,
                        'message': 'Min-Max scaling can only be applied to numeric columns'
                    })
                    continue
                
                # Scale to 0-1 range
                df_transformed[col] = scaler.fit_transform(df[col].values.reshape(-1, 1)).flatten()
                applied_transforms.append({
                    'column': col,
                    'success': True,
                    'message': 'Applied Min-Max scaling (0 to 1)'
                })
        
        elif transformation == 'robust_scale':
            # Robust scaling (using quantiles)
            from sklearn.preprocessing import RobustScaler
            scaler = RobustScaler()
            
            for col in columns:
                if col not in df.columns:
                    continue
                    
                if not pd.api.types.is_numeric_dtype(df[col]):
                    applied_transforms.append({
                        'column': col,
                        'success': False,
                        'message': 'Robust scaling can only be applied to numeric columns'
                    })
                    continue
                
                # Apply robust scaling
                df_transformed[col] = scaler.fit_transform(df[col].values.reshape(-1, 1)).flatten()
                applied_transforms.append({
                    'column': col,
                    'success': True,
                    'message': 'Applied robust scaling (using quantiles)'
                })
        
        elif transformation == 'boxcox':
            # Box-Cox transformation
            from scipy import stats
            
            for col in columns:
                if col not in df.columns:
                    continue
                    
                if not pd.api.types.is_numeric_dtype(df[col]):
                    applied_transforms.append({
                        'column': col,
                        'success': False,
                        'message': 'Box-Cox transformation can only be applied to numeric columns'
                    })
                    continue
                
                # Box-Cox requires all positive values
                min_val = df[col].min()
                if min_val <= 0:
                    shift = abs(min_val) + 1
                    try:
                        df_transformed[col], _ = stats.boxcox(df[col] + shift)
                        applied_transforms.append({
                            'column': col,
                            'success': True,
                            'message': f'Applied Box-Cox transformation with shift of {shift}'
                        })
                    except Exception as e:
                        applied_transforms.append({
                            'column': col,
                            'success': False,
                            'message': f'Error in Box-Cox transformation: {str(e)}'
                        })
                else:
                    try:
                        df_transformed[col], _ = stats.boxcox(df[col])
                        applied_transforms.append({
                            'column': col,
                            'success': True,
                            'message': 'Applied Box-Cox transformation'
                        })
                    except Exception as e:
                        applied_transforms.append({
                            'column': col,
                            'success': False,
                            'message': f'Error in Box-Cox transformation: {str(e)}'
                        })
        
        elif transformation == 'yeo_johnson':
            # Yeo-Johnson transformation
            from sklearn.preprocessing import PowerTransformer
            pt = PowerTransformer(method='yeo-johnson')
            
            for col in columns:
                if col not in df.columns:
                    continue
                    
                if not pd.api.types.is_numeric_dtype(df[col]):
                    applied_transforms.append({
                        'column': col,
                        'success': False,
                        'message': 'Yeo-Johnson transformation can only be applied to numeric columns'
                    })
                    continue
                
                try:
                    df_transformed[col] = pt.fit_transform(df[col].values.reshape(-1, 1)).flatten()
                    applied_transforms.append({
                        'column': col,
                        'success': True,
                        'message': 'Applied Yeo-Johnson transformation'
                    })
                except Exception as e:
                    applied_transforms.append({
                        'column': col,
                        'success': False,
                        'message': f'Error in Yeo-Johnson transformation: {str(e)}'
                    })
        
        elif transformation == 'winsorize':
            # Winsorize outliers
            from scipy import stats
            
            for col in columns:
                if col not in df.columns:
                    continue
                    
                if not pd.api.types.is_numeric_dtype(df[col]):
                    applied_transforms.append({
                        'column': col,
                        'success': False,
                        'message': 'Winsorization can only be applied to numeric columns'
                    })
                    continue
                
                try:
                    # Winsorize values at 5th and 95th percentiles
                    df_transformed[col] = stats.mstats.winsorize(df[col], limits=[0.05, 0.05])
                    applied_transforms.append({
                        'column': col,
                        'success': True,
                        'message': 'Applied winsorization (5% on each tail)'
                    })
                except Exception as e:
                    applied_transforms.append({
                        'column': col,
                        'success': False,
                        'message': f'Error in winsorization: {str(e)}'
                    })
        
        elif transformation == 'one_hot_encode':
            # One-hot encoding
            for col in columns:
                if col not in df.columns:
                    continue
                
                # Don't one-hot encode columns with too many categories
                if df[col].nunique() > 50:
                    applied_transforms.append({
                        'column': col,
                        'success': False,
                        'message': f'Column has too many unique values ({df[col].nunique()}) for one-hot encoding'
                    })
                    continue
                
                try:
                    # Get dummies and add them to the dataframe
                    dummies = pd.get_dummies(df[col], prefix=col, drop_first=True)
                    df_transformed = pd.concat([df_transformed, dummies], axis=1)
                    
                    # Keep track of added dummy columns
                    dummy_cols = dummies.columns.tolist()
                    
                    # Drop the original column if all dummies were created successfully
                    df_transformed = df_transformed.drop(columns=[col])
                    
                    applied_transforms.append({
                        'column': col,
                        'success': True,
                        'message': f'Applied one-hot encoding, added {len(dummy_cols)} dummy variables'
                    })
                except Exception as e:
                    applied_transforms.append({
                        'column': col,
                        'success': False,
                        'message': f'Error in one-hot encoding: {str(e)}'
                    })
        
        elif transformation == 'bin':
            # Binning (equal width)
            num_bins = data.get('num_bins', 5)
            
            for col in columns:
                if col not in df.columns:
                    continue
                    
                if not pd.api.types.is_numeric_dtype(df[col]):
                    applied_transforms.append({
                        'column': col,
                        'success': False,
                        'message': 'Binning can only be applied to numeric columns'
                    })
                    continue
                
                try:
                    # Create bin edges
                    bins = pd.cut(df[col], bins=num_bins, labels=False)
                    df_transformed[f"{col}_binned"] = bins
                    
                    applied_transforms.append({
                        'column': col,
                        'success': True,
                        'message': f'Applied equal-width binning with {num_bins} bins'
                    })
                except Exception as e:
                    applied_transforms.append({
                        'column': col,
                        'success': False,
                        'message': f'Error in binning: {str(e)}'
                    })
        
        else:
            return jsonify({"error": f"Unsupported transformation: {transformation}"}), 400
        
        # Generate a unique filename for the transformed data
        original_filename = session.get('filename', 'data.csv')
        base_name, file_ext = os.path.splitext(original_filename)
        unique_filename = f"transformed_{base_name}_{uuid.uuid4().hex}{file_ext}"
        transformed_filepath = os.path.join(app.config['UPLOAD_FOLDER'], unique_filename)
        
        # Save the transformed dataframe
        if file_ext.lower() == '.csv':
            df_transformed.to_csv(transformed_filepath, index=False)
        elif file_ext.lower() in ['.xls', '.xlsx']:
            df_transformed.to_excel(transformed_filepath, index=False)
        elif file_ext.lower() == '.json':
            df_transformed.to_json(transformed_filepath, orient='records')
        
        # Update session to use transformed data
        session['filepath'] = transformed_filepath
        session['filename'] = f"transformed_{original_filename}"
        
        # Store in database
        session_id = get_session_id()
        # Get original file id if exists
        original_file = UploadedFile.query.filter_by(filepath=session.get('filepath')).first()
        original_id = original_file.id if original_file else None
        
        processed_file = ProcessedFile(
            original_file_id=original_id,
            filename=f"transformed_{original_filename}",
            filepath=transformed_filepath,
            process_type='transformed',
            session_id=session_id
        )
        db.session.add(processed_file)
        db.session.commit()
        
        # Return the result
        return jsonify({
            'success': True,
            'transformations': applied_transforms,
            'preview': df_transformed.head(10).to_dict(orient='records'),
            'columns': df_transformed.columns.tolist(),
            'shape': df_transformed.shape
        })
    
    except Exception as e:
        print(f"Error in data transformation: {str(e)}")
        return jsonify({"error": str(e)}), 500

@app.route('/api/data/feature-selection', methods=['POST'])
@csrf.exempt
def api_feature_selection():
    df = get_session_data()
    if df is None:
        return jsonify({"error": "No data loaded"}), 404
    
    try:
        # Get request data
        data = request.get_json()
        method = data.get('method', 'correlation')
        target = data.get('target')
        n_features = int(data.get('n_features', 5))
        
        # Validate inputs
        if target and target not in df.columns:
            return jsonify({"error": f"Target column {target} not found"}), 400
        
        # Handle different feature selection methods
        if method == 'correlation':
            # Select features based on correlation with target
            if not target:
                return jsonify({"error": "Target column required for correlation method"}), 400
                
            # Get only numeric columns
            numeric_df = df.select_dtypes(include=['number'])
            
            # Check if target is in numeric columns
            if target not in numeric_df.columns:
                return jsonify({"error": f"Target column {target} must be numeric"}), 400
                
            # Calculate correlation with target
            correlations = numeric_df.corr()[target].sort_values(ascending=False)
            
            # Remove target itself from correlations
            correlations = correlations.drop(target)
            
            # Get top features
            top_features = correlations.head(n_features)
            bottom_features = correlations.tail(n_features)
            
            return jsonify({
                "top_positively_correlated": top_features.to_dict(),
                "top_negatively_correlated": bottom_features.to_dict()
            })
            
        elif method == 'variance':
            # Select features based on variance
            numeric_df = df.select_dtypes(include=['number'])
            
            # Calculate variance
            variances = numeric_df.var().sort_values(ascending=False)
            
            # Get top features
            top_features = variances.head(n_features)
            
            return jsonify({
                "top_variance_features": top_features.to_dict()
            })
        
        elif method == 'random_forest':
            # Use RandomForest for feature importance
            from sklearn.ensemble import RandomForestRegressor, RandomForestClassifier
            from sklearn.preprocessing import LabelEncoder
            # Only use numeric columns for features
            feature_cols = [col for col in df.select_dtypes(include=['number']).columns if col != target]
            if not target:
                return jsonify({"error": "Target column required for random_forest method"}), 400
            if target not in df.columns:
                return jsonify({"error": f"Target column {target} not found"}), 400
            X = df[feature_cols].fillna(0)
            y = df[target]
            # Determine if classification or regression
            if y.dtype == 'object' or y.dtype.name == 'category':
                y = LabelEncoder().fit_transform(y.astype(str))
                model = RandomForestClassifier(n_estimators=100, random_state=42)
            else:
                model = RandomForestRegressor(n_estimators=100, random_state=42)
            try:
                model.fit(X, y)
                importances = model.feature_importances_
                sorted_idx = importances.argsort()[::-1]
                features = [feature_cols[i] for i in sorted_idx[:n_features]]
                scores = [float(importances[i]) for i in sorted_idx[:n_features]]
                return jsonify({
                    "features": [{"name": f, "score": s} for f, s in zip(features, scores)],
                    "method": "random_forest",
                    "n_features": n_features
                })
            except Exception as e:
                return jsonify({"error": f"Random forest error: {str(e)}"}), 400
        
        elif method == 'mutual_info':
            # Use mutual information for feature selection
            from sklearn.feature_selection import mutual_info_regression, mutual_info_classif
            from sklearn.preprocessing import LabelEncoder
            feature_cols = [col for col in df.select_dtypes(include=['number']).columns if col != target]
            if not target:
                return jsonify({"error": "Target column required for mutual_info method"}), 400
            if target not in df.columns:
                return jsonify({"error": f"Target column {target} not found"}), 400
            X = df[feature_cols].fillna(0)
            y = df[target]
            # Determine if classification or regression
            try:
                if y.dtype == 'object' or y.dtype.name == 'category':
                    y = LabelEncoder().fit_transform(y.astype(str))
                    scores = mutual_info_classif(X, y, random_state=42)
                else:
                    scores = mutual_info_regression(X, y, random_state=42)
                sorted_idx = scores.argsort()[::-1]
                features = [feature_cols[i] for i in sorted_idx[:n_features]]
                top_scores = [float(scores[i]) for i in sorted_idx[:n_features]]
                return jsonify({
                    "features": [{"name": f, "score": s} for f, s in zip(features, top_scores)],
                    "method": "mutual_info",
                    "n_features": n_features
                })
            except Exception as e:
                return jsonify({"error": f"Mutual information error: {str(e)}"}), 400
        
        else:
            return jsonify({"error": f"Unsupported method: {method}"}), 400
    
    except Exception as e:
        return jsonify({"error": str(e)}), 500

@app.route('/api/data/clustering', methods=['POST'])
@csrf.exempt
def api_clustering():
    df = get_session_data()
    if df is None:
        return jsonify({"error": "No data loaded"}), 404
    
    try:
        # Get request data
        data = request.get_json()
        method = data.get('method', 'kmeans')
        features = data.get('features', [])
        n_clusters = int(data.get('n_clusters', 3))
        
        # Validate inputs
        if not features:
            return jsonify({"error": "Features list required"}), 400
        
        missing_features = [f for f in features if f not in df.columns]
        if missing_features:
            return jsonify({"error": f"Features not found: {missing_features}"}), 400
        
        # Get data for clustering
        X = df[features].select_dtypes(include=['number'])
        
        # Handle missing values
        X = X.fillna(X.mean())
        
        # Scale features
        from sklearn.preprocessing import StandardScaler
        scaler = StandardScaler()
        X_scaled = scaler.fit_transform(X)
        
        # Perform clustering based on method
        if method == 'kmeans':
            from sklearn.cluster import KMeans
            model = KMeans(n_clusters=n_clusters, random_state=42)
        elif method == 'dbscan':
            from sklearn.cluster import DBSCAN
            model = DBSCAN(eps=0.5, min_samples=5)
        elif method == 'hierarchical':
            from sklearn.cluster import AgglomerativeClustering
            model = AgglomerativeClustering(n_clusters=n_clusters)
        else:
            return jsonify({"error": f"Unsupported method: {method}"}), 400
            
        # Fit model
        labels = model.fit_predict(X_scaled)
        
        # Get cluster statistics
        df_result = df.copy()
        df_result['cluster'] = labels
        
        # Compute cluster statistics
        cluster_stats = []
        for i in range(max(labels) + 1):
            cluster_data = df_result[df_result['cluster'] == i]
            stats = {
                'cluster': int(i),
                'size': len(cluster_data),
                'percentage': float(len(cluster_data) / len(df) * 100)
            }
            
            # Add mean/std for numeric features
            for col in features:
                if col in X.columns:
                    stats[f'{col}_mean'] = float(cluster_data[col].mean())
                    stats[f'{col}_std'] = float(cluster_data[col].std())
            
            cluster_stats.append(stats)
        
        return jsonify({
            "cluster_stats": cluster_stats,
            "cluster_labels": labels.tolist()
        })
    
    except Exception as e:
        return jsonify({"error": str(e)}), 500

@app.route('/api/feature-engineering', methods=['POST'])
@csrf.exempt
def api_feature_engineering():
    df = get_session_data()
    if df is None:
        return jsonify({"error": "No data loaded"}), 404
    
    try:
        # Get request data
        data = request.get_json()
        operation = data.get('operation')
        columns = data.get('columns', [])
        new_column_name = data.get('new_column_name')
        
        # Validate inputs
        if not operation:
            return jsonify({"error": "Operation required"}), 400
            
        if not columns:
            return jsonify({"error": "Columns required"}), 400
            
        if not new_column_name:
            return jsonify({"error": "New column name required"}), 400
            
        # Check if columns exist
        missing_columns = [col for col in columns if col not in df.columns]
        if missing_columns:
            return jsonify({"error": f"Columns not found: {missing_columns}"}), 400
            
        # Perform operation
        df_result = df.copy()
        
        if operation == 'sum':
            df_result[new_column_name] = df_result[columns].sum(axis=1)
        elif operation == 'mean':
            df_result[new_column_name] = df_result[columns].mean(axis=1)
        elif operation == 'max':
            df_result[new_column_name] = df_result[columns].max(axis=1)
        elif operation == 'min':
            df_result[new_column_name] = df_result[columns].min(axis=1)
        elif operation == 'product':
            df_result[new_column_name] = df_result[columns].product(axis=1)
        elif operation == 'log':
            if len(columns) != 1:
                return jsonify({"error": "Log operation requires exactly one column"}), 400
            df_result[new_column_name] = np.log(df_result[columns[0]])
        elif operation == 'square':
            if len(columns) != 1:
                return jsonify({"error": "Square operation requires exactly one column"}), 400
            df_result[new_column_name] = np.square(df_result[columns[0]])
        elif operation == 'sqrt':
            if len(columns) != 1:
                return jsonify({"error": "Square root operation requires exactly one column"}), 400
            df_result[new_column_name] = np.sqrt(df_result[columns[0]])
        else:
            return jsonify({"error": f"Unsupported operation: {operation}"}), 400
            
        # Update session data
        session['data'] = df_result.to_dict('records')
        
        # Generate a unique filename
        original_filename = session.get('filename', 'data.csv')
        base_name, file_ext = os.path.splitext(original_filename)
        unique_filename = f"processed_{base_name}_{uuid.uuid4().hex}{file_ext}"
        processed_filepath = os.path.join(app.config['UPLOAD_FOLDER'], unique_filename)
        
        # Save processed dataframe
        if file_ext.lower() == '.csv':
            df_result.to_csv(processed_filepath, index=False)
        elif file_ext.lower() in ['.xls', '.xlsx']:
            df_result.to_excel(processed_filepath, index=False)
        elif file_ext.lower() == '.json':
            df_result.to_json(processed_filepath, orient='records')
        
        # Update session
        session['filepath'] = processed_filepath
        session_id = get_session_id()
        
        # Get original file id if exists
        original_file = UploadedFile.query.filter_by(filepath=session.get('filepath')).first()
        original_id = original_file.id if original_file else None
        
        processed_file = ProcessedFile(
            original_file_id=original_id,
            filename=f"processed_{original_filename}",
            filepath=processed_filepath,
            process_type='feature_engineered',
            session_id=session_id
        )
        db.session.add(processed_file)
        db.session.commit()
        
        return jsonify({
            "success": True,
            "message": f"Created new column: {new_column_name}",
            "new_column": df_result[new_column_name].head(5).tolist()
        })
    
    except Exception as e:
        return jsonify({"error": str(e)}), 500

@app.route('/api/data/column-stats', methods=['GET'])
def get_column_stats():
    """Get statistics for a specific column"""
    try:
        df = get_session_data()
        if df is None:
            return jsonify({'error': 'No data loaded'}), 404
            
        column = request.args.get('column')
        if not column:
            return jsonify({'error': 'Column parameter is required'}), 400
            
        if column not in df.columns:
            return jsonify({'error': f'Column {column} not found'}), 404
            
        # Calculate basic stats
        stats = {
            'count': len(df),
            'missing': int(df[column].isna().sum()),
            'missing_percent': float(df[column].isna().mean() * 100),
            'unique': int(df[column].nunique())
        }
        
        # Calculate type-specific stats
        if pd.api.types.is_numeric_dtype(df[column]):
            # Numeric column stats
            stats.update({
                'min': float(df[column].min()) if not pd.isna(df[column].min()) else None,
                'max': float(df[column].max()) if not pd.isna(df[column].max()) else None,
                'mean': float(df[column].mean()) if not pd.isna(df[column].mean()) else None,
                'median': float(df[column].median()) if not pd.isna(df[column].median()) else None,
                'std': float(df[column].std()) if not pd.isna(df[column].std()) else None
            })
        elif pd.api.types.is_datetime64_dtype(df[column]) or pd.api.types.is_datetime64_ns_dtype(df[column]):
            # Date column stats
            min_date = df[column].min()
            max_date = df[column].max()
            stats.update({
                'min': min_date.isoformat() if min_date is not pd.NaT else None,
                'max': max_date.isoformat() if max_date is not pd.NaT else None,
                'range': (max_date - min_date).days if max_date is not pd.NaT and min_date is not pd.NaT else None
            })
        else:
            # Categorical column stats - get top values
            value_counts = df[column].value_counts().head(5)
            top_values = []
            
            for value, count in value_counts.items():
                top_values.append({
                    'value': str(value),
                    'count': int(count),
                    'percentage': float(count / len(df) * 100)
                })
                
            stats['top_values'] = top_values
            
        return jsonify(stats)
            
    except Exception as e:
        print(f"Error getting column stats: {str(e)}")
        return jsonify({'error': str(e)}), 500

@app.route('/api/data/handle-cardinality', methods=['POST'])
@csrf.exempt
def handle_cardinality():
    """Handle high cardinality in categorical variables"""
    try:
        df = get_session_data()
        if df is None:
            return jsonify({"error": "No data loaded"}), 404
        
        # Get parameters
        data = request.get_json()
        if not data:
            return jsonify({"error": "No parameters provided"}), 400
        
        max_categories = int(data.get('max_categories', 10))
        method = data.get('method', 'group_small')
        
        # Make a copy of the dataframe
        df_transformed = df.copy()
        
        # Get categorical columns with high cardinality
        categorical_cols = df.select_dtypes(include=['object', 'category']).columns
        processed_cols = []
        
        for col in categorical_cols:
            unique_count = df[col].nunique()
            if unique_count > max_categories:
                if method == 'group_small':
                    # Group small categories into 'Other'
                    value_counts = df[col].value_counts()
                    top_categories = value_counts.index[:max_categories].tolist()
                    
                    # Replace less frequent categories with 'Other'
                    df_transformed[col] = df[col].apply(lambda x: x if x in top_categories else 'Other')
                    processed_cols.append(col)
                    
                elif method == 'target_encoding':
                    # For target encoding, we'd need a target variable
                    # This is a simplified version that uses a mean encoding of some column
                    # In a real implementation, you'd use the actual target variable
                    
                    # Find a numeric column to use as target
                    numeric_cols = df.select_dtypes(include=['number']).columns
                    if len(numeric_cols) > 0:
                        target_col = numeric_cols[0]
                        # Get mean of target for each category
                        means = df.groupby(col)[target_col].mean().to_dict()
                        # Replace categories with their mean target value
                        df_transformed[col + '_encoded'] = df[col].map(means)
                        processed_cols.append(col)
        
        # Generate a unique filename
        original_filename = session.get('filename', 'data.csv')
        base_name, file_ext = os.path.splitext(original_filename)
        unique_filename = f"cardinality_{base_name}_{uuid.uuid4().hex}{file_ext}"
        processed_filepath = os.path.join(app.config['UPLOAD_FOLDER'], unique_filename)
        
        # Save processed dataframe
        if file_ext.lower() == '.csv':
            df_transformed.to_csv(processed_filepath, index=False)
        elif file_ext.lower() in ['.xls', '.xlsx']:
            df_transformed.to_excel(processed_filepath, index=False)
        elif file_ext.lower() == '.json':
            df_transformed.to_json(processed_filepath, orient='records')
        
        # Update session
        session['filepath'] = processed_filepath
        session['filename'] = f"cardinality_{original_filename}"
        
        # Store in database
        session_id = get_session_id()
        original_file = UploadedFile.query.filter_by(filepath=session.get('filepath')).first()
        original_id = original_file.id if original_file else None
        
        processed_file = ProcessedFile(
            original_file_id=original_id,
            filename=f"cardinality_{original_filename}",
            filepath=processed_filepath,
            process_type='cardinality',
            session_id=session_id
        )
        db.session.add(processed_file)
        db.session.commit()
        
        return jsonify({
            'success': True,
            'processed_cols': processed_cols,
            'preview': df_transformed.head(5).to_dict(orient='records'),
            'columns': df_transformed.columns.tolist()
        })
        
    except Exception as e:
        print(f"Error handling cardinality: {str(e)}")
        return jsonify({"error": str(e)}), 500

@app.route('/api/data/impute', methods=['POST'])
@csrf.exempt
def impute_missing_values():
    """Impute missing values using advanced methods"""
    try:
        df = get_session_data()
        if df is None:
            return jsonify({"error": "No data loaded"}), 404
        
        # Get parameters
        data = request.get_json()
        print(f"Received imputation request data: {data}")
        
        if not data:
            return jsonify({"error": "No parameters provided"}), 400
        
        strategy = data.get('strategy', 'knn')
        n_neighbors = int(data.get('n_neighbors', 5))
        columns = data.get('columns', [])
        
        # Convert single column to list if needed
        if isinstance(columns, str):
            columns = [columns]
        
        print(f"Imputation request: strategy={strategy}, columns={columns}")
        
        if not columns:
            return jsonify({"error": "No columns selected for imputation"}), 400
        
        # Make a copy of the dataframe
        df_transformed = df.copy()
        
        # Check all column missing values
        missing_values_info = {}
        for col in df.columns:
            missing_count = df[col].isna().sum()
            missing_values_info[col] = {
                'count': int(missing_count),
                'percentage': float(missing_count / len(df) * 100)
            }
        
        print(f"Missing values in dataset: {missing_values_info}")
        
        # Verify that columns exist and check for missing values
        missing_cols = []
        no_missing_cols = []
        for col in columns:
            if col not in df.columns:
                return jsonify({"error": f"Column {col} not found in dataset"}), 400
            
            missing_count = df[col].isna().sum()
            if missing_count > 0:
                missing_cols.append(col)
            else:
                no_missing_cols.append(col)
        
        # If none of the selected columns have missing values, give a helpful message
        if not missing_cols:
            print(f"No missing values found in columns: {columns}")
            return jsonify({
                "message": "Selected columns don't have missing values. No imputation needed.",
                "imputed_cols": [],
                "no_missing_cols": no_missing_cols,
                "success": True
            })
        
        # Log what we're imputing
        print(f"Columns with missing values to impute: {missing_cols}")
        print(f"Columns without missing values (skipping): {no_missing_cols}")
        
        # Apply imputation
        imputed_cols = []
        
        # Add a special case for if there are missing values in the dataset but not in selected columns
        all_missing = sum(df[col].isna().sum() for col in df.columns)
        if all_missing > 0 and not missing_cols:
            # There are missing values but not in the selected columns
            return jsonify({
                "message": f"Selected columns don't have missing values, but dataset has {all_missing} missing values in other columns.",
                "missing_info": missing_values_info,
                "success": True
            })
        
        if strategy == 'knn':
            try:
                from sklearn.impute import KNNImputer
                
                # Select only numeric columns for KNN imputation
                numeric_cols = [col for col in missing_cols if pd.api.types.is_numeric_dtype(df[col])]
                non_numeric = [col for col in missing_cols if col not in numeric_cols]
                
                if non_numeric:
                    print(f"Skipping non-numeric columns for KNN imputation: {non_numeric}")
                
                if len(numeric_cols) > 0:
                    # Create and fit the imputer
                    imputer = KNNImputer(n_neighbors=n_neighbors)
                    # Impute values
                    imputed_data = imputer.fit_transform(df[numeric_cols])
                    
                    # Update dataframe with imputed values
                    for i, col in enumerate(numeric_cols):
                        df_transformed[col] = imputed_data[:, i]
                        imputed_cols.append(col)
                
                # For non-numeric columns, use simple imputation
                for col in non_numeric:
                    if df[col].dtype == 'object' or df[col].dtype.name == 'category':
                        # Use most frequent value for categorical
                        most_freq = df[col].mode()[0]
                        df_transformed[col] = df[col].fillna(most_freq)
                        imputed_cols.append(col)
            except Exception as e:
                print(f"KNN imputation error: {str(e)}")
                return jsonify({"error": f"Error in KNN imputation: {str(e)}"}), 500
                
        elif strategy == 'iterative':
            try:
                from sklearn.experimental import enable_iterative_imputer
                from sklearn.impute import IterativeImputer
                
                # Select only numeric columns for iterative imputation
                numeric_cols = [col for col in missing_cols if pd.api.types.is_numeric_dtype(df[col])]
                non_numeric = [col for col in missing_cols if col not in numeric_cols]
                
                if non_numeric:
                    print(f"Skipping non-numeric columns for iterative imputation: {non_numeric}")
                
                if len(numeric_cols) > 0:
                    # Create and fit the imputer
                    imputer = IterativeImputer(max_iter=10, random_state=42)
                    # Impute values
                    imputed_data = imputer.fit_transform(df[numeric_cols])
                    
                    # Update dataframe with imputed values
                    for i, col in enumerate(numeric_cols):
                        df_transformed[col] = imputed_data[:, i]
                        imputed_cols.append(col)
                
                # For non-numeric columns, use simple imputation
                for col in non_numeric:
                    if df[col].dtype == 'object' or df[col].dtype.name == 'category':
                        # Use most frequent value for categorical
                        most_freq = df[col].mode()[0]
                        df_transformed[col] = df[col].fillna(most_freq)
                        imputed_cols.append(col)
            except Exception as e:
                print(f"Iterative imputation error: {str(e)}")
                return jsonify({"error": f"Error in iterative imputation: {str(e)}"}), 500
                
        else:
            return jsonify({"error": f"Unsupported imputation strategy: {strategy}"}), 400
        
        # Only save file if imputation actually happened
        if imputed_cols:
            # Generate a unique filename
            original_filename = session.get('filename', 'data.csv')
            base_name, file_ext = os.path.splitext(original_filename)
            unique_filename = f"imputed_{base_name}_{uuid.uuid4().hex}{file_ext}"
            processed_filepath = os.path.join(app.config['UPLOAD_FOLDER'], unique_filename)
            
            # Save processed dataframe
            if file_ext.lower() == '.csv':
                df_transformed.to_csv(processed_filepath, index=False)
            elif file_ext.lower() in ['.xls', '.xlsx']:
                df_transformed.to_excel(processed_filepath, index=False)
            elif file_ext.lower() == '.json':
                df_transformed.to_json(processed_filepath, orient='records')
            
            # Update session
            session['filepath'] = processed_filepath
            session['filename'] = f"imputed_{original_filename}"
            
            # Store in database
            session_id = get_session_id()
            original_file = UploadedFile.query.filter_by(filepath=session.get('filepath')).first()
            original_id = original_file.id if original_file else None
            
            processed_file = ProcessedFile(
                original_file_id=original_id,
                filename=f"imputed_{original_filename}",
                filepath=processed_filepath,
                process_type='imputed',
                session_id=session_id
            )
            db.session.add(processed_file)
            db.session.commit()
            
            return jsonify({
                'success': True,
                'imputed_cols': imputed_cols,
                'no_missing_cols': no_missing_cols,
                'preview': df_transformed.head(5).to_dict(orient='records'),
                'message': f"Successfully imputed {len(imputed_cols)} columns"
            })
        else:
            return jsonify({
                'success': True,
                'message': "No imputation needed or no suitable columns for imputation",
                'imputed_cols': [],
                'no_missing_cols': no_missing_cols
            })
        
    except Exception as e:
        print(f"Error in data imputation: {str(e)}")
        return jsonify({"error": str(e)}), 500

@app.route('/api/session/set-file', methods=['POST'])
def set_session_file():
    """Set the session's current file for data preview and cleaning."""
    try:
        data = request.get_json()
        filepath = data.get('filepath')
        filename = data.get('filename')
        if not filepath or not filename:
            return jsonify({'error': 'filepath and filename are required'}), 400
        if not os.path.exists(filepath):
            return jsonify({'error': f'File does not exist: {filepath}'}), 400
        session['filepath'] = filepath
        session['filename'] = filename
        return jsonify({'success': True, 'filepath': filepath, 'filename': filename})
    except Exception as e:
        return jsonify({'error': str(e)}), 500

@app.route('/api/data/missing-values', methods=['GET'])
def api_missing_values():
    df = get_session_data()
    if df is None:
        return jsonify({"error": "No data loaded"})
    missing_df = []
    for col in df.columns:
        missing = df[col].isna().sum()
        percent = (missing / len(df)) * 100 if len(df) > 0 else 0
        if missing > 0:
            missing_df.append({
                "column": col,
                "missing_values": int(missing),
                "percent_missing": percent
            })
    return jsonify({"missing_df": missing_df})

@app.route('/api/data/statistics', methods=['GET'])
def api_statistics():
    df = get_session_data()
    if df is None:
        return jsonify({"error": "No data loaded"})
    numeric_stats = {}
    categorical_stats = {}
    for col in df.columns:
        if pd.api.types.is_numeric_dtype(df[col]):
            stats = {
                'count': int(df[col].count()),
                'mean': float(df[col].mean()) if not pd.isna(df[col].mean()) else None,
                'std': float(df[col].std()) if not pd.isna(df[col].std()) else None,
                'min': float(df[col].min()) if not pd.isna(df[col].min()) else None,
                '25%': float(df[col].quantile(0.25)) if not pd.isna(df[col].quantile(0.25)) else None,
                '50%': float(df[col].median()) if not pd.isna(df[col].median()) else None,
                '75%': float(df[col].quantile(0.75)) if not pd.isna(df[col].quantile(0.75)) else None,
                'max': float(df[col].max()) if not pd.isna(df[col].max()) else None
            }
            numeric_stats[col] = stats
        else:
            value_counts = df[col].value_counts(dropna=False)
            if not value_counts.empty:
                top_value = value_counts.index[0]
                top_count = value_counts.iloc[0]
                top_percent = (top_count / len(df)) * 100 if len(df) > 0 else 0
                categorical_stats[col] = {
                    'unique_values': int(df[col].nunique(dropna=False)),
                    'top_value': str(top_value),
                    'top_count': int(top_count),
                    'top_percent': top_percent
                }
    return jsonify({
        'numeric_stats': numeric_stats,
        'categorical_stats': categorical_stats
    })

@app.route('/api/data/correlation', methods=['GET'])
def api_correlation():
    df = get_session_data()
    if df is None:
        return jsonify({"error": "No data loaded"})
    numeric_df = df.select_dtypes(include=['number'])
    if numeric_df.empty:
        return jsonify({"error": "No numeric columns for correlation analysis"})
    corr_matrix = numeric_df.corr().round(3)
    columns = corr_matrix.columns.tolist()
    correlation_matrix = corr_matrix.values.tolist()
    return jsonify({
        'columns': columns,
        'correlation_matrix': correlation_matrix
    })

@app.route('/api/data/distribution/<column>', methods=['GET'])
def api_distribution(column):
    df = get_session_data()
    if df is None:
        return jsonify({"error": "No data loaded"})
    if column not in df.columns:
        return jsonify({"error": f"Column {column} not found"})
    if not pd.api.types.is_numeric_dtype(df[column]):
        return jsonify({"error": "Distribution analysis only supported for numeric columns"})
    # Compute histogram
    data = df[column].dropna()
    frequencies, bins = np.histogram(data, bins=10)
    # Convert bin edges to string labels for better chart display
    bin_labels = [f'{round(bins[i],2)} - {round(bins[i+1],2)}' for i in range(len(bins)-1)]
    return jsonify({
        'bins': bin_labels,
        'frequencies': frequencies.tolist()
    })

@app.route('/api/data/hypothesis-test', methods=['POST'])
def api_hypothesis_test():
    import logging
    logging.basicConfig(level=logging.INFO)
    logger = logging.getLogger("hypothesis-test")

    try:
        df = get_session_data()
        if df is None:
            logger.error("No data loaded in session.")
            return jsonify({"error": "No data loaded"}), 400

        data = request.get_json()
        logger.info(f"Received hypothesis test request: {data}")
        column = data.get('column')
        test_type = data.get('test_type')

        if not column or column not in df.columns:
            logger.error(f"Invalid or missing column: {column}")
            return jsonify({"error": "Invalid or missing column"}), 400
        if not test_type:
            logger.error("Test type required but not provided.")
            return jsonify({"error": "Test type required"}), 400

        import scipy.stats as stats
        result = {}

        if test_type == 'ttest':
            try:
                stat, p = stats.ttest_1samp(df[column].dropna(), 0)
                interpretation = 'Likely different from 0' if p < 0.05 else 'Not significantly different from 0'
                result = {
                    'test_name': 'One-sample T-Test',
                    'statistic': stat,
                    'p_value': p,
                    'interpretation': interpretation
                }
            except Exception as e:
                logger.error(f"T-Test error: {str(e)}")
                return jsonify({'error': f'T-Test error: {str(e)}'}), 400

        elif test_type == 'anova':
            if not pd.api.types.is_categorical_dtype(df[column]) and not pd.api.types.is_object_dtype(df[column]):
                logger.error(f"ANOVA requires a categorical column. Got: {column} ({df[column].dtype})")
                return jsonify({'error': 'ANOVA requires a categorical column'}), 400
            try:
                groups = [df[df[column] == val].dropna().select_dtypes(include=['number']).values.flatten() for val in df[column].dropna().unique()]
                # Only keep groups with at least 2 values and nonzero variance
                valid_groups = [g for g in groups if len(g) > 1 and np.var(g) > 0]
                if len(valid_groups) < 2:
                    logger.error("Not enough data or variance in groups to perform ANOVA.")
                    return jsonify({'error': 'Not enough data or variance in groups to perform ANOVA.'}), 400
                stat, p = stats.f_oneway(*valid_groups)
                interpretation = 'At least one group mean is different' if p < 0.05 else 'No significant difference between group means'
                result = {
                    'test_name': 'ANOVA',
                    'statistic': stat,
                    'p_value': p,
                    'interpretation': interpretation
                }
            except Exception as e:
                logger.error(f"ANOVA error: {str(e)}")
                return jsonify({'error': f'ANOVA error: {str(e)}'}), 400

        elif test_type == 'chi2':
            if not pd.api.types.is_categorical_dtype(df[column]) and not pd.api.types.is_object_dtype(df[column]):
                logger.error(f"Chi-square requires a categorical column. Got: {column} ({df[column].dtype})")
                return jsonify({'error': 'Chi-square requires a categorical column'}), 400
            try:
                observed = df[column].value_counts().values
                stat, p = stats.chisquare(observed)
                # Check for NaN results
                if np.isnan(stat) or np.isnan(p):
                    logger.error("Not enough data or variance to perform Chi-square test.")
                    return jsonify({'error': 'Not enough data or variance to perform Chi-square test.'}), 400
                interpretation = 'Distribution is not uniform' if p < 0.05 else 'No significant deviation from uniform distribution'
                result = {
                    'test_name': 'Chi-Square',
                    'statistic': stat,
                    'p_value': p,
                    'interpretation': interpretation
                }
            except Exception as e:
                logger.error(f"Chi-square error: {str(e)}")
                return jsonify({'error': f'Chi-square error: {str(e)}'}), 400

        else:
            logger.error(f"Unsupported test type: {test_type}")
            return jsonify({'error': 'Unsupported test type'}), 400

        logger.info(f"Hypothesis test result: {result}")
        return jsonify(result)

    except Exception as e:
        logger.error(f"Unexpected error in hypothesis test: {str(e)}")
        return jsonify({'error': f'Unexpected error: {str(e)}'}), 400

@app.route('/api/data/eda', methods=['GET'])
def api_data_eda():
    """Return basic EDA (Exploratory Data Analysis) results for the dataset."""
    try:
        df = get_session_data()
        if df is None:
            return jsonify({'error': 'No data loaded'}), 400

        # Shape
        shape = {'rows': int(df.shape[0]), 'cols': int(df.shape[1])}

        # Memory usage (in MB)
        memory_usage = float(df.memory_usage(deep=True).sum() / (1024 ** 2))

        # Data type counts
        dtype_counts = {str(k): int(v) for k, v in df.dtypes.value_counts().items()}

        # Numeric summary
        numeric_cols = df.select_dtypes(include=['number']).columns
        numeric_summary = None
        if len(numeric_cols) > 0:
            numeric_summary = df[numeric_cols].describe().to_dict()

        # Correlation matrix
        correlation_matrix = None
        correlation_columns = None
        if len(numeric_cols) > 1:
            corr = df[numeric_cols].corr().round(3)
            correlation_matrix = corr.values.tolist()
            correlation_columns = corr.columns.tolist()

        # Categorical summary
        categorical_cols = df.select_dtypes(include=['object', 'category']).columns
        categorical_summary = {}
        for col in categorical_cols:
            value_counts = df[col].value_counts().head(10)
            categorical_summary[col] = {
                'labels': value_counts.index.astype(str).tolist(),
                'values': value_counts.values.tolist()
            }

        return jsonify({
            'shape': shape,
            'memory_usage': memory_usage,
            'dtype_counts': dtype_counts,
            'numeric_summary': numeric_summary,
            'correlation_matrix': correlation_matrix,
            'correlation_columns': correlation_columns,
            'categorical_summary': categorical_summary
        })
    except Exception as e:
        return jsonify({'error': f'EDA error: {str(e)}'}), 400

if __name__ == '__main__':
    app.run(debug=True, host='0.0.0.0', port=8080) <|MERGE_RESOLUTION|>--- conflicted
+++ resolved
@@ -44,6 +44,7 @@
 from functools import wraps
 from scipy.stats import norm
 from pandas.api.types import CategoricalDtype
+import functools
 
 # Load environment variables
 load_dotenv()
@@ -141,46 +142,7 @@
 
 def get_session_data():
     """Get dataframe from current session with performance optimization"""
-    print("get_session_data: Function called")
-    try:
-<<<<<<< HEAD
-        print(f"get_session_data: session keys - {session.keys()}")
-
-        # --- Attempt to load DataFrame from session if available ---
-        if 'current_dataset' in session:
-            print("get_session_data: 'current_dataset' found in session")
-            df_json = session['current_dataset']
-            print(f"get_session_data: Type of session['current_dataset']: {type(df_json)}")
-
-            # Check if it's already a DataFrame (unlikely but for safety)
-            if isinstance(df_json, pd.DataFrame):
-                 print("get_session_data: 'current_dataset' is already a DataFrame")
-                 return df_json
-
-            # Try to load JSON string from session and convert back to DataFrame
-            try:
-                print("get_session_data: Attempting to read JSON from session")
-                df = pd.read_json(io.StringIO(df_json))
-                print("get_session_data: Successfully loaded DataFrame from session['current_dataset']")
-                print(f"get_session_data: Loaded DataFrame shape: {df.shape}")
-                print(f"get_session_data: Loaded DataFrame dtypes: {df.dtypes.to_dict()}")
-                return df
-            except Exception as e:
-                print(f"get_session_data: Error loading DataFrame from session JSON: {str(e)}")
-                import traceback
-                traceback.print_exc()
-                # If loading from session fails, fall through to the rest of the logic
-
-        else:
-            print("get_session_data: 'current_dataset' not found in session")
-
-        # --------------------------------------------------------------------
-
-        # Get filepath from session, with a default of None
-        filepath = session.get('filepath', None)
-        print(f"get_session_data: filepath from session - {filepath}")
-
-=======
+    try:
         filepath = session.get('filepath', None)
         print(f"DEBUG: session['filepath'] = {filepath}")
         if filepath and os.path.exists(filepath):
@@ -188,7 +150,6 @@
         else:
             print("DEBUG: File does not exist or not set.")
         
->>>>>>> e3210b3d
         # Check if filepath exists and is valid
         if not filepath or not isinstance(filepath, str) or not os.path.exists(filepath):
             print("get_session_data: filepath invalid or not found, checking cleaned_filepath or database")
@@ -2103,21 +2064,9 @@
         today = df[date_col].max()
         
         rfm = df.groupby(customer_id_col).agg({
-<<<<<<< HEAD
-                date_col: lambda x: (today - x.max()).days,  # Recency
-                customer_id_col: 'count',  # Frequency
-                amount_col: 'sum'  # Monetary
-            }).rename(columns={
-                date_col: 'Recency',
-                customer_id_col: 'Frequency',
-                amount_col: 'Monetary'
-            })
-
-=======
             date_col: lambda x: (today - x.max()).days,  # Recency
             amount_col: 'sum'  # Monetary
         }).reset_index()
->>>>>>> e3210b3d
         
         # Rename columns to standard names
         rfm = rfm.rename(columns={date_col: 'recency', amount_col: 'monetary'})
